# RFC for XeTile Dialect

## Summary
This RFC proposes XeTile Dialect to support efficient code generation for GEMM operation.

## Motivation
Lowering GEMM (General matrix multiplication) to an efficient tiled loop structure that can be mapped to GPU compute hierarchy is a complicated task, with multiple factors determining the efficiency. After decomposing the task into workgroup kernels and further down to subgroup kernels, each subgroup kernel executes a GEMM operation on submatrices. Generating efficient code for GEMM requires a good decomposition that creates enough subtasks to drive high core utilization and large enough subgroup-level submatrix size for code efficiency. Besides the parallel decomposition, each hardware has its recipe for the best code sequence for GEMM, which includes high-level algorithms, like cooperative prefetch/load, k-slicing and software pipelining, and target-specific code sequences for submatrix operations.

To facilitate efficient code generation for GEMM, we introduce XeTile dialect. XeTile dialect supports the tile-based programming model and decomposes the GEMM kernel to large pre-defined tile sizes at the subgroup and workgroup level. With the XeTile dialect, the high-level GEMM algorithm can be easily expressed. Underneath XeTile, the implementation uses target-specific recipes and HW features to get the best performance on specific hardware. Based on XeTile representation, as the GEMM is decomposed at submatrix granularity and mapped to registers, it naturally supports optimization like fusing with neighbor operations.

The XeTile dialect provides microkernel-level functionality to build high-performance GEMM using a pure MLIR lowering pipeline. It supports matrix operations on tile sizes larger than hardware matrix tiles so that the lowering pass optimizes a larger scope of multiple matrix instructions with target-specific recipes that give the best performance. For example, it uses the most efficient 2D block loader instead of a general but inefficient load instruction whenever the 2D block fits HW requirements. Xe GPU’s 2D block load loads a large chunk of data and autopad the out-of-boundary access, when the matrix address and sizes meet HW requirements. As XeTile abstracts out the HW difference, the same XeTile-based code works on any type of GPUs.

Based on XeTile, users can implement different GEMM algorithms. Based on the input GEMM shapes and microarchitecture info, the GEMM lowering chooses one high-level algorithm, decides decomposition parameters, and generates XeTile code.

## Proposal
### XeTile Dialect

XeTile provides a middle-level abstraction for matmul operation and sits between Linalg matmul named op and XeGPU Dpas op. The implementation starts from Xe GPU, but it is not tied to specific Xe architecture. The XeTile dialect design facilitates optimization using hardware auto-padding, which generates simpler and more efficient code than the software padding. Using the tile dialect, the user doesn’t need to detect the out-of-boundary case, and the dialect takes care of unaligned shapes, so the same code runs for the unaligned use case. Users can focus on high-level optimization like software pipelining, cooperative prefetch, and K-slicing.

| Ops	| Syntax	| Example |
| :---   | :----   | :--- |
<<<<<<< HEAD
|init_tile	| operation ::= xetile.init_tile $base_memref $offset0, $offset1: type($base_memref), index, index, attr-dict-> type($tile, attr-dict)	| %block = xetile.init_tile %base_memref, %tile_offset:2 memref<128x128xbf16> into tile<8x16xbf16> |
|load_tile	| operation ::=xetile.load_tile $tile attr-dict:type($tile) ->type($res)	 | %vector_a = xetile.load_tile %tile_a {padding=0} : tile<64x32xbf16> into vector<32x64xbf16>|
|store_tile	| operation ::=xetile.store_tile $value, $tile attr-dict: type($value), type($tile) | xetile.store_tile %tile_a, %vector_a: vector<64x64xbf16> into tile<64x64xbf16> |
|update_tile_offset	| operation ::=xetile.update_tile_offset $tile, $delta0, $delta1: type($tile), index, index-> type($tile)	| %tdesc_updated = xetile.update_nd_offset %tdesc, %offset_x, offset_y tensor_desc<32x64xbf16>, index, index -> tensor_desc<32x64xbf16> |
|prefetch_tile	| operation ::=xetile.prefetch_tile $tile, attr-dict: type($tile)	  | xetile.prefetch_tile %coop_tile: tile<16x32xbf16> |
|tile_mma	| operation ::=xetile.tile_mma $matA, $matB, $matC attr_dict: type($matC), type($matA), type($matB)-> type($res)	 | %vector_c = xetile.tile_mma %vector_a, %vector_b, %vector_c : vector<64x32xbf16>, vector<32x128xbf16>, vector<64x128xfloat> into vector<64x128xfloat>  |
|atomic_rmw_tile| operation ::=xetile.atomic_rmw_tile \<$kind\>, $vec, $tile: type($vec), type($tile) -> type($res)	 | %vector_a = xetile.atomic_rmw_tile \<add\> %value, %tile: vector<8x16xbf16>, tile<8x16xbf16> to vector<8x16xbf16>  |
|tile_transpose	| operation ::=xetile.tile_transpose $vec $permuation_dims attr_dict: type($vec) -> type($res)	 | %vector_a = xetile.tile_transpose %vector_b [1, 0]: vector<64x32xfloat> into vector<32x64xfloat>  |
|tile_reduce	| operation ::=xetile.tile_reduce \<$kind\> $src  $reduction_dims attr_dict: type($value) -> type($res)	 | %vector_a = xetile.tile_reduce \<add\> %vector_b [1]: vector<64x32xfloat> into vector<64x1xfloat>  |
|tile_broadcast	| operation ::=xetile.tile_broadcast $src $broadcast_dims attr_dict: type($value) -> type($res)	 | %vector_a = xetile.tile_broadcast %vector_b[0]: vector<1x32xfloat> into vector<64x32xfloat>  |
|tile_pack*	| operation ::=xetile.tile_pack $matA attr_dict: type($value) -> type($res)	 | %vector_a = xetile.tile_pack %vector_b inner_blocks=[16, 16] : vector<64x32xfloat> into vector<4x2x16x16xfloat>  |
|tile_unpack*	| operation ::=xetile.tile_upack $matA attr_dict: type($value) -> type($res)	 | %vector_a = xetile.tile_unpack %vector_b inner_blocks=[16, 16] : vector<1x2x64x16xfloat> into vector<64x32xbf16> |
=======
|init_tile	| operation ::= XeTile.init_tile $base_memref $offset0, $offset1: type($base_memref), index, index, attr-dict-> type($tile, attr-dict)	| %block = XeTile.init_tile %base_memref, %tile_offset:2 memref<128x128xbf16> into tile<8x16xbf16> |
|load_tile	| operation ::=XeTile.load_tile $tile attr-dict:type($tile) ->type($res)	 | %vector_a = XeTile.load_tile %tile_a {padding=0} : tile<64x32xbf16> into vector<32x64xbf16>|
|store_tile	| operation ::=XeTile.store_tile $value, $tile attr-dict: type($value), type($tile) | XeTile.store_tile %tile_a, %vector_a: vector<64x64xbf16> into tile<64x64xbf16> |
|update_tile_offset	| operation ::=XeTile.update_tile_offset $tile, $delta0, $delta1: type($tile), index, index-> type($tile)	| %tdesc_updated = XeTile.update_nd_offset %tdesc, %offset_x, offset_y tensor_desc<32x64xbf16>, index, index -> tensor_desc<32x64xbf16> |
|prefetch_tile	| operation ::=XeTile.prefetch_tile $tile, attr-dict: type($tile)	  | XeTile.prefetch_tile %coop_tile: tile<16x32xbf16> |
|tile_mma	| operation ::=XeTile.tile_mma $matA, $matB, $matC attr_dict: type($matC), type($matA), type($matB)-> type($res)	 | %vector_c = XeTile.tile_mma %vector_a, %vector_b, %vector_c : vector<64x32xbf16>, vector<32x128xbf16>, vector<64x128xfloat> into vector<64x128xfloat>  |
|atomic_rmw_tile| operation ::=XeTile.atomic_rmw_tile \<$kind\>, $vec, $tile: type($vec), type($tile) -> type($res)	 | %vector_a = atomic_rmw_tile \<add\> %value, %tile: vector<8x16xbf16>, tile<8x16xbf16> to vector<8x16xbf16>  |
|tile_transpose	| operation ::=XeTile.tile_transpose $vec $permuation_dims attr_dict: type($vec) -> type($res)	 | %vector_a = XeTile.tile_transpose %vector_b [1, 0]: vector<64x32xfloat> into vector<32x64xfloat>  |
|tile_reduce	| operation ::=XeTile.tile_reduce \<$kind\> $src  $reduction_dims attr_dict: type($value) -> type($res)	 | %vector_a = XeTile.tile_reduce \<add\> %vector_b [1]: vector<64x32xfloat> into vector<64x1xfloat>  |
|tile_broadcast	| operation ::=XeTile.tile_broadcast $src $broadcast_dims attr_dict: type($value) -> type($res)	 | %vector_a = XeTile.tile_broadcast %vector_b[0]: vector<1x32xfloat> into vector<64x32xfloat>  |
|tile_pack*	| operation ::=XeTile.tile_pack $matA attr_dict: type($value) -> type($res)	 | %vector_a = XeTile.tile_pack %vector_b inner_blocks=array<i64: 16, 16> : vector<64x32xfloat> into vector<4x2x16x16xfloat>  |
|tile_unpack*	| operation ::=XeTile.tile_upack $matA attr_dict: type($value) -> type($res)	 | %vector_a = XeTile.tile_unpack %vector_b inner_blocks=array<i64: 16, 16> : vector<1x2x64x16xfloat> into vector<64x32xbf16> |
>>>>>>> e5dfe6bd

*Operations only used to support internal lowering.

**OP name convention:  init_tile, load_tile, prefetch_tile, store_tile, and update_offset operates on the tile type and involves memory access. tile_xxx operates on vector data type only.

To create a 2D Tile memory descriptor, the user needs to set up a tile (init_tile) describing a 2D region within the global memory. Setting up a tile requires the shape of the parent tile and the underneath physical memory buffer size, known as the base matrix. The base matrix must be 2D and must be contiguous. The XeTile takes the base matrix address pointer, shape, and strides, and the tile’s offsets and shape. Offsets, strides, and shapes are for two dimensions and in the number of elements. base_stride[0] describes the number of elements between the two rows, describing the width of the underneath physical memory buffer, and *%base_strides[1] must be 1, as the innermost dimension of the base matrix must be contiguous. The current version only supports 2D memref with a row-major layout.

`init_tile` takes memref as the description of the base matrix with the offsets of the specific tile. The tile shape and element data type are specified in the output tile data type, and they must be known at compile-time.

`init_tile` with memref of static shape. Tile uses memref’s shape and strides as base_shape and base_strides.
```mlir
  %tile0 = xetile.init_tile %base_memref, [%tile_offset:2] :
     memref<128x128xbf16> into tile<8x16xbf16>
```
`init_tile` with memref of dynamic shape. The memref has a dynamic shape, so that its shape and strides have to be passed as runtime parameters to init_tile.
```mlir
  %tile0 = xetile.init_tile %base_memref, [%tile_offset:2], [%base_shape:2], [%base_strides:2]:
     memref<?x?xbf16> into tile<8x16xbf16>
```
 `init_tile` with an address for the base matrix. This form is to support the use case which doesn’t use a memref to describe the base matrix.
```mlir
  %tile0 = xetile.init_tile %base_addr, [%tile_offset:2], [%base_shape:2], [%base_strides:2]:
     i64 into tile<8x16xbf16>
```

`init_tile` with an `order` to access the base matrix. The `order` attribute describes the order of the tile elements stored in the memory. "0" indicates the fastest-changing dimension. The order must be consistent with the data layout specified by the memref represening the base matirx. If the base matrix is stored as row-major, the order is specified as [1, 0]. If the base matrix is stored as column-major, the order is specified as [0, 1]. The default is row-major. The output tile carries the `order` attribute in its attribute set.

```mlir
  #tile_attr = #xetile.tile_attr<order = [0, 1]>
  %tile0 = xetile.init_tile %base_memref, [%tile_offset:2]:
     memref<128x128xbf16, affine_map=<(d0, d1)->(d1, d0)> into tile<64x32xbf16, #tile_attr>
```

With the tile date type, XeTile supports load_tile, prefetch_tile, and store_tile.

`load_tile` loads a tile to a 2D vector, which could be backed by a register region.
```mlir
  %vector_a = xetile.load_tile %tile_a :
     tile<64x64xbf16> into vector<64x64xb16>
```

Attribute `padding` specifies the padding value for the out-of-boundary access. The default value is zero.
```mlir
  %vector_a = xetile.load_tile %tile_a {padding = 1.0} :
     tile<64x64xbf16> into vector<64x64xb16>
```
`load_tile` needs to be used with the tile_mma.

`load_tile` loads a tile according to the tile's `order` attribute. Regardless of the `order` attribute value, the vector's dimensions must match exactly the Tile's dimensions.
```mlir
  #tile_attr = #xetile.tile_attr<order = [0, 1]>
  %vector_a = xetile.load_tile %tile_a :
     tile<64x32xbf16, #tile_attr> into vector<64x32xb16>
```

`store_tile` stores a vector to memory. Padding attributes are not supported.
```mlir
  xetile.store_tile %tile_a, %vector_a :
   vector<64x64xbf16> into tile<64x64xbf16>
```
`store_tile` stores a tile according to the tile's `order` attribute. Regardless of the `order` attribute value, the vector's dimensions must match exactly the Tile's dimensions.
```mlir
  #tile_attr = #xetile.tile_attr<order = [0, 1]>
  %vector_a = xetile.store_tile %tile_a :
     vector<64x32xb16> to tile<64x32xbf16, #tile_attr>
```

`prefetch_tile` prefetches the tile to cache. Just like memref.preftech, the locality hint ranges from locality<0> (no locality) to locality<3> (extremely local keep in cache).
```mlir
  xetile.prefetch_tile %coop_tile locality<3>: tile<8x32xbf16>
```
`tile_mma` represents the matrix multiplication on 2D vectors. The semantics can be represented by vector.contract, so tile_mma works more like a syntax sugar. This also means that the code can be lowered to vector.contract and mapped to HW without DPAS support nicely.
```mlir
  %vector_c = xetile.tile_mma %vector_b, %vector_a, %vector_c:
     vector<64x32xbf16>, vector<32x128xbf16>, vector<64x128xfloat>
	   into vector<64x128xfloat>
```
A `tile_mma` variant without vector_c initialization.
```mlir
  %vector_c = xetile.tile_mma %vector_a, %vector_b :
     vector<64x32xbf16>, vector<32x128xbf16>
	   into vector<64x128xfloat>
```
`update_tile_offset` updates tile with offset_x and offset_y, to move the current tile to a new position. These offsets are relative offset to the current position and counted in the number of elements.  Usually only one value is needed to update since the tile is only moving along the K dimension. Users should avoid initializing new tiles repeatedly. For best performance, the user should only initialize one tile as a base tile and update the tile offset to move to a new tile.
```mlir
  %tile_updated = xetile.update_tile_offset %tile, %offset_x, offset_y :
		tile<64x64xbf16>, index, index into tile <64x64xbf16>
```


`atomic_rmw_tile` atomically reads, modifies, and writes back data to the memory specified by the tile.

```mlir
  %ret_value = xetile.atomic_rmw <addf> %value, %tile:
          vector<8x16xbf16>, tile<8x16xbf16> to vector<8x16xbf16>
```
xetile.atomic_rmw reuses the arith dialect attribute, mlir::arith::AtomicRMWKindAttr.


`tile_transpose` transpose a 2D vector. It has the same semantics as the vector.transpose, but restricts the vector dimension to 2D.
```mlir
   %vector_a = xetile.tile_transpose [1, 0] %vector_b: vector<64x32xfloat> into vector<32x64xfloat>
```
`tile_reduce` performs a reduction operation over a 2D vector. The result is a 2D vector with the size of reduced axis being 1. It has the same semantics as the vector.multi_dimesnion, but restricts the vector dimension to 2D. The reduce operation are the same as vector.multi_dimension:add/mul/minsi/minui/maxsi/maxui /and/or/xor for integers, and add/mul/minnumf/maxnumf/minimumf /maximumf for floats.
```mlir
   %vector_a = xetile.tile_reduce <add> %vector_b [1]: vector<64x32xfloat> into vector<64x1xfloat>
```
`tile_broadcast` broadcast from 1D vector to a 2D vector.
```mlir
   %vector_a = xetile.tile_broadcast %vector_b [0]: vector<1x32xfloat> into vector<64x32xfloat>
```

## Internal Operations to support gradual lowering
The 2D XeTile IR needs to be lowered in an intermediate form to support `blocking` optimization. The `blocking` optimization loads the tile in blocks and feed the block to matrix hardware. Since the load block size and matrix hardware size are not necessary same, we need to represent the data block in some form to assist the optimization. Conceptually, when a 2D tile data being loaded with a specified block size, the vector represents the 2D tile in 4D block layout. So we uses 4D dimension vector to describe the data being loaded with the block size.

`init_tile` with an `inner_block` for 2D block access of the base matrix. The `inner_blocks` attribute describes the block size for each memory load and store operation when the tile is being loaded. The block size for load may be larger than the block size for MMA operation. The output tile carries the `inner_block` attribute in its attribute set.

```mlir
  #tile_attr = #xetile.tile_attr<inner_blocks=[16,16]>
  %tile0 = xetile.init_tile %base_memref, [%tile_offset:2]:
     memref<128x128xbf16> into tile<64x32xbf16, #tile_attr>
```

`load_tile` loads a 2D tile with an `inner_block` attribute  to 4D vector.
```mlir
  #tile_attr = #xetile.tile_attr<inner_blocks=[16,16]>
  %vector_a = xetile.load_tile %tile_a :
     tile<64x32xbf16, #tile_attr> into vector<4x2x16x16xb16>
```
`store_tile` stores a 4D vector to a 2D tile with an `inner_block`.
```mlir
  #tile_attr = #xetile.tile_attr<inner_blocks=[16,16]>
  xetile.store_tile %vector_a, %tile_a :
     vector<4x2x16x16xb16> into tile<64x32xbf16, #tile_attr>
```
`atomic_rmw_tile` performs atomic operation on 4D vectors.
```mlir
#tile_attr = #xetile.tile_attr<inner_blocks=[8,16]>
%vector_a = atomic_rmw_tile <add> %value, %tile: vector<8x48x16xbf16>, tile<64x64xbf16, #tile_attr> to vector<8x4x8x16xbf16>
```

With the data being presented as 4D vector, all the vector based XeTile operations are required to support blocking.
`tile_mma` works on 4D vectors. Since dimension 1 is split into dimensions 1 and 3, the reduction of matrix multiplication is along these two dimensions.
```mlir
   %vector_c = xetile.tile_mma %vector_a, %vector_b, %vector_c :
     vector<8x4x8x8xbf16>, vector<4x8x8x16xbf16>, vector<8x8x8x16xfloat>
	   into vector<8x8x8x16xfloat>
```
`tile_reduce` follows the vector.multi-reduction semantics and can be applied to 4D vector. The tile_reduce on 4D vector is an internal operation and only used in the transformation passes to support gradual lowering.
```mlir
   %vector_a = xetile.tile_reduce <add> %vector_b [1, 3]: vector<8x4x8x16xfloat> into vector<8x1x8x1float>
```

`tile_broadcast` broadcast 4D vector. The input is expected to be first reshaped from 1D vector to 2D vector, and then blocked to 4D.
```mlir
   %vector_a = xetile.tile_broadcast %vector_b [1, 3]: vector<8x1x8x1xfloat> into vector<8x4x8x16xfloat>
```

`tile_transpose` doesn't have support 4D vector. The transpose is usually implemented by saving and restoring from the share local memory. To support this, we relax the restriction of tile_load and tile_store so that they can load 2D from share local memory.

`tile_pack` and `tile_unpack` are introduced to support the gradual lowering. It allows the XeTile IR to be blocked with different block size, and then try to find a good blocking strategy with minimum tile_pack and tile_unpack overhead.

`tile_pack` packs a 2D vector, representing the loaded value from 2D tile, to a 4D vector with an inner block size. The 4D vector was introduced to support blocking to fit the hardware matrix operation sizes.  The blocking follows an implicit rule: out_dim[0] = in_dim[0]/inner_blocks[0] , out_dim[1] = in_dim[1]/inner_blocks[1], out_dim[2] = inner_blocks[0], and out_dim[3] = inner_blocks[1]. The dim[2] and dim[3] of result 4D vector must be same as the size of `inner_blocks` attribute.

```mlir
<<<<<<< HEAD
  %0 = xetile.tile_pack %1 inner_blocks = [16, 16]
=======
  %0 = XeTile.tile_pack %1 {inner_blocks = array<i64: 16, 16>}
>>>>>>> e5dfe6bd
    : vector<64x32xf32> -> vector<4x2x16x16xf32>
```
`tile_unpack` unpacks a 4D blocked vector back to original unpacked 2D vector.
`tile_unpack`
```mlir
<<<<<<< HEAD
  %0 = xetile.tile_unpack %1 inner_blocks = [64, 16]
=======
  %0 = XeTile.tile_unpack %1 {inner_blocks = array<i64: 64, 16>}
>>>>>>> e5dfe6bd
    : vector<1x2x64x16xf32> -> vector<64x32xf32>
```
The tile_pack and tile_unpack operation is similar to pack and unpack operation of tensor dialect. The source vector must be a 2D dimension vector, and no permutation is allowed for the result 4D vector, so effectively the blocking effect is identical to tensor pack/unpack operation with inner_dims_pos = [0,1] inner_dims_pos = [0, 1].

## support for load_gather and store_scatter (experimental)
`load_gather` (aka. load) loads data with each element's address being explictly specified. The tile is created with a base address and offset for each element to be loaded. The result tile has a `scatter` attribute to distinguish it from the regular tile.
```mlir
  %tile0 = xetile.init_tile %base_addr, %tile_offsets:
     i64, vector<1x256xindex> into tile<1x256xbf16, #scatter>
```
`load_gather` (aka. load) loads data with prepared tile and mask. Attribute `padding` specifies the padding value for the out-of-boundary access. The default value is zero.
```mlir
  %vector_a = xetile.load_gather %tile_0, %mask, {padding = 1.0} :
     tile<1x256xbf16, #scatter> into vector<1x256xbf16>
```
`store_scatter` stores a 2d vector to a 2D tile with `scatter` attribute.
```mlir
  xetile.store_scatter %vector_a, %mask, %tile_0 :
     vector<1x256xbf16> into tile<1x256xbf16, #scatter>
```

## Workgroup Level XeTile extension (experimental)
`xetile.wg_map` mapping attribute allows XeTile operation to work at the workgroup level. XeTile operations work by default at the subgroup level without wg_map attribute. With wg_map attributes, XeTile operations can be applied to workgroup-level tile sizes. The attribute `xetile.wg_map` guides the lowering from the workgroup level to the subgroup level by specifying how the data is distributed across parallel subgroups. It gives the user full control over the lowering process so that the user can tune the block size for both the workgroup and subgroup for optimal performance.

Below is an example.
```mlir
   #wg_map_a = #xetile.wg_map<sg_layout = [2, 2], sg_data = [32, 128]>
   #tile_attr = #xetile.tile_attr<wg = #wg_map_a, order = [0, 1], inner_blocks=[32,16]>

   %wg_tile = xetile.init_tile %A[%m, %c0] : memref<1024x1024xf16> -> !xetile.tile<128x128xf16, #tile_attr>
```
Within the `xetile.wg_map`, `sg_layout` specifies the subgroup layout, and `sg_data` specifies the tile size owned by each subgroup. The tile created by init_tile is a workgroup-level tile. In the example above, sg_layout [2,2] means that each workgroup has 4 subgroups with 2 rows and 2 columns. When mapping sg_layout to linear subgroup id, sg_layout is always mapped to subgroup id in row-major ordering. sg_data [32,128] means that each subgroup works on a submatrix [32, 128]. The data elements assigned to each subgroup thread must be contiguous.

For each dimension, the size of `sg_layout` multiplying `sg_data` must be divisible by the wg_tile size or vice versa. The wg_tile is distributed to sg_data x sg_layout in a round-robin fashion. If sg_data[i] x sg_layout[i] < wg_tile[i], we have data left after all subgroups are assigned for the first round. In this case, we continue to assign the rest data starting from the first subgroup until the data is completely assigned. If sg_data[i] x sg_layout[i] >= wg_tile[i], we may have already used up all the data before all subgroups are assigned. In this case, we wrap around the wg_tile and continue the assignment, and the rest subgroups along that dimension share the same data.

For example, for the tile size [128, 128] and sg_data [32, 128], along the second dimension, there is no more data left to assign after the first subgroup, it wraps around and moves to the beginning of the tile and continues the assignment. Instead, for the first dimension, there is more data left after the first round of distribution, so it move to the next subtile and continue the assignement. As a result, the tile would be sliced to four subtiles with size [32,128], with the following mapping for sg_layout [2,2]:

| subtiles	| 2D subgroup id	|  Linearized subgroup id
| :---   | :----   | :----   |
| [  0:31, 0:127] | [0, 0] , [0, 1] | 0 , 1 |
| [ 32:63, 0:127] | [1, 0] , [1, 1] | 2 , 3 |
| [ 64:95, 0:127] | [0, 0] , [0, 1] | 0 , 1 |
| [96:127, 0:127] | [1, 0] , [1, 1] | 2 , 3 |

With the `xetile.wg_map` attribute being included in the tile data type, the tile memory related operations (xxx_tile) can be distributed to subgroup. The vector based operations (tile_xxx) requires extra handling, since we can't attatch the the `xetile.wg_map` attribute to MLIR vector data type.

The proposal is to attach the `xetile.wg_map` attribute to the vector based XeTile operations as illustrated below. The attribute applies only to the output value of each operation. The input values `xetile.wg_map` are determined by their respective defining operations.
| Ops	| Syntax	| Example |
| :---   | :----   | :--- |
<<<<<<< HEAD
|tile_mma	| operation ::=xetile.tile_mma $matA, $matB, $matC attr_dict: type($matA), type($matB), type($matC)-> type($res)	 | %vector_c = xetile.tile_mma %vector_a, %vector_b, %vector_c {#mp_a #mp_b #mp_c #mp_c} : vector<64x32xbf16>, vector<32x128xbf16>, vector<64x128xfloat> into vector<64x128xfloat>  |
|tile_transpose	| operation ::=xetile.tile_transpose $permuation_dims attr_dict $vec : type($vec) -> type($res)	 | %vector_a = xetile.tile_transpose %vector_b {#mp_b #mp_a}: vector<64x32xfloat> into vector<32x64xfloat>  |
|tile_reduce	| operation ::=xetile.tile_reduce $kind $src $reduction_dims attr_dict: type($value) -> type($res)	 | %vector_a = xetile.tile_reduce <add> %vector_b [1] {#mp_b #mp_a}: vector<64x32xfloat> into vector<64x1xfloat>  |
|tile_broadcast	| operation ::=xetile.tile_broadcast $src $broadcast_dims attr_dict : type($value) -> type($res)	 | %vector_a = xetile.tile_broadcast %vector_b  [0] {#mp_b #mp_a}: vector<1x32xfloat> into vector<64x32xfloat>  |
|tile_conv_layout	| operation ::=xetile.conv_layout $src attr_dict: type($value) -> type($res)	 | %vector_a = xetile.tile_conv_layout %vector_b {#mp_b #mp_a} : vector<256x256xfloat> into vector<256x256xfloat>  |
=======
|tile_mma	| operation ::=XeTile.tile_mma $matA, $matB, $matC attr_dict: type($matA), type($matB), type($matC)-> type($res)	 | %vector_c = XeTile.tile_mma %vector_a, %vector_b, %vector_c {#mp_c} : vector<64x32xbf16>, vector<32x128xbf16>, vector<64x128xfloat> into vector<64x128xfloat>  |
|tile_transpose	| operation ::=XeTile.tile_transpose $permuation_dims attr_dict $vec : type($vec) -> type($res)	 | %vector_a = XeTile.tile_transpose %vector_b {#mp_a}: vector<64x32xfloat> into vector<32x64xfloat>  |
|tile_reduce	| operation ::=XeTile.tile_reduce $kind $src $reduction_dims attr_dict: type($value) -> type($res)	 | %vector_a = XeTile.tile_reduce <add> %vector_b [1] {#mp_a}: vector<64x32xfloat> into vector<64x1xfloat>  |
|tile_broadcast	| operation ::=XeTile.tile_broadcast $src $broadcast_dims attr_dict : type($value) -> type($res)	 | %vector_a = XeTile.tile_broadcast %vector_b  [0] {#mp_a}: vector<1x32xfloat> into vector<64x32xfloat>  |
|tile_conv_layout	| operation ::=XeTile.conv_layout $src attr_dict: type($value) -> type($res)	 | %vector_a = XeTile.tile_conv_layout %vector_b {#mp_a} : vector<256x256xfloat> into vector<256x256xfloat>  |
>>>>>>> e5dfe6bd

With the `wg_map` attribute attached for the output vector, `tile_mma` does a matrix multiplication at a work group level vector.
```mlir
   #wg_map_d = #xetile.wg_map<sg_layout = [8, 4], sg_data = [32, 64]>

   %vector_d = XeTile.tile_mma %vector_a, %vector_b, %vector_c {#wg_map_d}:
     vector<256x256xfloat>, vector<256x32xbf16>, vector<32x256xbf16>
	   into vector<256x256xfloat>
```
The `wg_map` attribute of input vector operands can be derived from the wg_map_d. They must have the same sg_layout, and sg_data for m and n dimenion must be same as wg_map_d, and sg_data for k dimension must be same as operand A and B. These attributes may be retrieved from their producer ops, and the retrieved attributes must be consistent with the derived ones. Below is the derived wg_map for the three vector operands in the example above.
```mlir
   #wg_map_a = #xetile.wg_map<sg_layout = [8, 4], sg_data = [32, 32]>
   #wg_map_b = #xetile.wg_map<sg_layout = [8, 4], sg_data = [32, 64]>
   #wg_map_c = #xetile.wg_map<sg_layout = [8, 4], sg_data = [32, 64]>
<<<<<<< HEAD

   %vector_c = xetile.tile_mma %vector_a, %vector_b, %vector_c {#wg_map_a #wg_map_b #wg_map_c #wg_map_c}:
     vector<256x256xfloat>, vector<256x256xbf16>, vector<256x256xbf16>
	   into vector<256x256xfloat>
=======
>>>>>>> e5dfe6bd
```

`tile_reduce` with `wg_map` does the reduction over a workgroup level vector.
```mlir
<<<<<<< HEAD
   #wg_map_a = #xetile.wg_map<sg_layout = [32, 1], sg_data = [8, 128]>
   #wg_map_a2 = #xetile.wg_map<sg_layout = [32, 1], sg_data = [8, 1]>
   %vector_a = xetile.tile_reduce <add> %vector_b [1] {#wg_map_a #wg_map_a2}: vector<256x128xfloat> into vector<256x1xfloat>
=======
   #wg_map_a = #xetile.wg_map<sg_layout = [32, 1], sg_data = [8, 1]>
   %vector_a = XeTile.tile_reduce <add> %vector_b [1] {#wg_map_a}: vector<256x128xfloat> into vector<256x1xfloat>
```
The `wg_map` attribute of the input vector can be derived from the wg_map_a. sg_layout must be same, sg_data for the dimension being reduced must be same as the input vector, and the other dimension must be same as the wg_map_a. The input vector's wg_map attribute may be retrieved from its producer op, and the retrieved attribute must be consistent with the derived one. Below is the derived wg_map for the input vector in the example above.
```mlir
   #wg_map_b = #xetile.wg_map<sg_layout = [32, 1], sg_data = [8, 128]>
>>>>>>> e5dfe6bd
```

`tile_broadcast` with `wg_map` attribute broadcast at workgroup level.
```mlir
   #wg_map_a = #xetile.wg_map<sg_layout = [16, 1], sg_data = [16, 256]>
   %vector_a = XeTile.tile_broadcast %vector_b [1] {#wg_map_a}: vector<256x1xfloat> into vector<256x256xfloat>
```
The `wg_map` attribute of the input vector can be derived from the wg_map_a. sg_layout must be same, sg_data for the dimension being broadcast must be "1", and the other dimension must be same as the wg_map_a. The input vector's wg_map attribute may be retrieved from its producer op, and the retrieved attribute must be consistent with the derived one. Below is the derived wg_map for the input vector in the example above.
```mlir
   #wg_map_b = #xetile.wg_map<sg_layout = [16, 1], sg_data = [16, 1]>
<<<<<<< HEAD
   #wg_map_a = #xetile.wg_map<sg_layout = [4, 4], sg_data = [64, 64]>
   %vector_a = xetile.tile_broadcast %vector_b [1] {#wg_map_b #wg_map_a}: vector<256x1xfloat> into vector<256x256xfloat>
=======
>>>>>>> e5dfe6bd
```

`tile_transpose` with `wg_map` attribute transpose a workgroup level vector.
```mlir
   #wg_map_a = #xetile.wg_map<sg_layout = [4, 8], sg_data = [32, 64]>
   %vector_a = XeTile.tile_transpose %vector_b {#wg_map_a}: vector<512x128xfloat> into vector<128x512xfloat>
```

The `wg_map` attribute of the input vector can be derived from the wg_map_a. The two dimension of sg_layout and sg_data must be swapped. The input vector's wg_map attribute may be retrieved from its producer op, and the retrieved attribute must be consistent with the derived one. Below is the derived wg_map for the input vector in the example above.
```mlir
   #wg_map_b = #xetile.wg_map<sg_layout = [8, 4], sg_data = [64, 32]>
<<<<<<< HEAD
   #wg_map_a = #xetile.wg_map<sg_layout = [4, 8], sg_data = [32, 64]>
   %vector_a = xetile.tile_transpose %vector_b {#wg_map_b #wg_map_a}: vector<512x128xfloat> into vector<128x512xfloat>
=======
>>>>>>> e5dfe6bd
```
The tile_transpose can be implemented by saving and restoring from the shared local memory. It can be conceptually viewed as a composition of two operations: 1) store the vector to to shared memory with the #wg_map_b mapping assuming row_major and 2) use wg_map_a mapping to load the data from shared memory to vector assuming column_major. To support this, we relax the restriction of tile_load and tile_store so that they can load 2D from share local memory.

An optimization is to analyze the load op which produces %vector_b, carefully arrange its mapping so that each subgroup thread loads its corresponding subgroup tile, and then either combine transpose function to the load op or do an in-register transpose.

`tile_conv_layout` with `wg_map` attributes remaps the workgroup level vector to subgroup threads. The second `wg_map` attribute is optional and describes the input operand. The input vector's wg_map attribute may be retrieved from its producer op, and the retrieved attribute must be consistent with the second `wg_map` attribute if it is present.

Example with the wg_map specified for both input and output operands.
```mlir
<<<<<<< HEAD
   #wg_map_b = #xetile.wg_map<sg_layout = [8, 4], sg_data = [32, 64]>
   #wg_map_a = #xetile.wg_map<sg_layout = [32, 1], sg_data = [8, 256]>
   %vector_a = xetile.tile_convert_layout <add> %vector_b [1] {#wg_map_b #wg_map_a}: vector<256x256xfloat> into vector<256x256float>
=======
   #wg_map_b = #xetile.wg_map<sg_layout = [8, 4], sg_data = [32, 64]>  // used for cooperative load/prefetch
   #wg_map_a = #xetile.wg_map<sg_layout = [32, 1], sg_data = [8, 256]> // used as mma's input matrix A
   %vector_a = XeTile.tile_conv_layout %vector_b {#wg_map_a #wg_map_b}: vector<256x256xfloat> into vector<256x256xfloat>
```
Example without the wg_map specified for the input operand.
```mlir
   #wg_map_a = #xetile.wg_map<sg_layout = [32, 1], sg_data = [8, 256]> // used as mma's input matrix A
   %vector_a = XeTile.tile_conv_layout %vector_b {#wg_map_a}: vector<256x256xfloat> into vector<256x256xfloat>
>>>>>>> e5dfe6bd
```
The tile_conv_layout could be implemented by saving and restoring from the shared local memory. It can be conceptually viewed as a composition of two operations: 1) store the vector to to shared memory with the #wg_map_b mapping assuming row_major and 2) use wg_map_a mapping to load the data from shared memory to vector assuming same row_major. To support this, we relax the restriction of tile_load and tile_store so that they can load 2D from share local memory.


## Alternative design considerations

The alternative design of tile data type is to reuse the memref data type. The memref data type needs to be enhanced to allow attributes. So the XeTile's tile data type can be expressed with memref associated with Tile attributes. xetile.wg_map and xetile.sg_map are examples of these attributes.

## Appendix 1 - use case for xetile.order attribute and tile_transpose

xetile.tile describes a 2D block in memory . The default layout of xetile.tile is raw-major contiguous.  So tile[i][j] refers to the position i*stride_i + j in the associated memory. The stride_j must be 1 since it is contiguous. This maps well the underlying  2d block loader, which loads data in raw-major layout only and no stride in innermost dimension.
Below is the example code for the most common use case of xetile.tile.
```mlir
   BF16 A[M][K], B[K][N], C[M][N];   // C = MM(A, B)
   For i = 0, M-1, M_tile  Do
    For j = 0, N-1, N_tile Do
        For k = 0, K-1, K_tile  Do
            %a = init_tile &A, [i, k], [M, K], [K, 1] : tile<64x32xbf16>;  // M_tile=64, K_tile=32
            %b = init_tile &B, [k, j], [K, N], [N, 1] : tile<32x64xbf16>;  // K_tile=32, N_tile=64
            %c = init_tile &C, [i, j], [M, N], [N, 1] : tile<64x64xbf16>;  // M_tile=64, N_tile=64
             %va = load_tile %a : vector<64x32xbf16>;
             %vb = load_tile %b : vector<32x64x bf16>;
             %vc = tile_mma %va, %vb : vector<64x32xbf16>, vector<32x64x bf16> into vector<64x64xbf16>;
```
The order attribute was introduced to support a  second use case where  the user has a row-major matrix, but likes to view it as col major. One example is the Triton flash attention code using the order attribute introduced by Triton block pointer programming (such programming mixes the row-major and column-major).  With the col major view, the user can swap the i, j in the program. To support such a programming style, we introduced the order attribute to xetile.tile data type. It provides an abstraction on top of row-major only XeGPU ops.

This is a use case for the order attribute of xetile.tile. In this use case, the matrix B has a transposed memory layout to start with, for example BT [N,K] instead of B[K, N].  But the user likes  to use the original  program to index the matrix as if it is B[K, N], the order attribute is introduced to support this programming. User can flip the 2d block offset and size, and swap the stride from [K, 1] to [1, K].
```mlir
   BF16 A[M][K], BT[N, K], C[M][N];    // C = MM(A, BT)
   For i = 0, M-1, M_tile  Do
    For j = 0, N-1, N_tile Do
        For k = 0, K-1, K_tile  Do
            %a = init_tile &A, [i, k], [M, K], [K, 1] : tile<64x32xbf16>;                	// M_tile=64, K_tile=32
            %b = init_tile &BT, [k, j], [K, N], [1, K] : tile<32x64xbf16, order = [0, 1]>;  	// K_tile =32, N_tile=64
            %c = init_tile &C, [i, j], [M, N], [N, 1] : tile<64x64xbf16>;               	// M_tile=64, N_tile=64
            %va = load_tile %a : vector<64x32xbf16>;
             %vb = load_tile %b : vector<32x64x bf16>;
             %vc = tile_mma %va, %vb : vector<64x32xbf16>, vector<32x64x bf16> into vector<64x64xbf16>;
```

Alternatively, the user may just writes the program according to the given memory layout but apply a tile_transpose after the code being loaded. This is also an valid code.
```
BF16 A[M][K], BT[N, K], C[M][N];    // C = MM(A, BT)
For i = 0, M-1, M_tile  Do
    For j = 0, N-1, N_tile Do
        For k = 0, K-1, K_tile  Do
            %a = init_tile &A, [i, k], [M, K], [K, 1] : tile<64x32xbf16>;                // M_tile=64, K_tile=32
            %bt = init_tile &BT, [j, k], [N, K], [K, 1] : tile<64x32xbf16>;  	 	// N_tile=64, K_tile=32
            %c = init_tile &C, [i, j], [M, N], [N, 1] : tile<64x64xbf16>;               // M_tile=64, N_tile=64
             %va = load_tile %a : vector<64x32xbf16>;
             %vbt = load_tile %bt : vector<64x 32x bf16>;
             %vb = tile_transpose %vbt: vector<64x32xbf16> into vector<32x64xbf16>;
             %vc = tile_mma %va, %vbt : vector<64x32xbf16>, vector<32x64xbf16> into vector<64x64xbf16>;
```

All these three use cases can be programed by using memref and vector dialect. User may run into the same issue that matrix B is given as BT, so it is presented in the memory as a transposed matrix. User also have the same two choices to write the program, either use the plain layout memref reflecting the physical memory layout (3rd use case), or try to use the stride or affine_map attribute to represent it as “col-major” layout  (2nd use case).   Memref has a stride and affine_map attribute, both can be used to describe the memory layout. So a memref a[i, j] could be refer to the position to i*stride_i + j*stride_j (using stride), j*stride_i + i (using affien_map to swap index).  This effectively creates the same effect that order[0, 1] attribute try to provide to user. User now can swap the i, j in the program.

Below is a code example that user uses the “col-major” layout for BT matrix.  This is corresponding to the XeTile’s 2nd user case.
```mlir
//BF16 A[M][K], BT[N, K], C[M][N];    // C = MM(A, BT)
REFA = memref.alloc &A, [M, K] : memref<MxKxbf16>;
REFB = memref.alloc &B, [K, N]: memref<KxNxbf16, strided [K, 1] >;  //  “col-major” layout
// alternative: REFB = memref.alloc &B, [K, N]: memref<KxNxbf16, affine_map=<(d0, d1)->(d1, d0)>;
REFC = memref.alloc &C, [M, N] : memref<MxNxbf16>;
For i = 0, M-1, M_tile  Do
    For j = 0, N-1, N_tile Do
        For k = 0, K-1, K_tile  Do
            %a = memref.subview REFA, [i, k] : memref<MxKxbf16> to memref<64x32xbf16>;
            %b = memref.subview REFB, [k, j]: memref<KxNxbf16,strided [K, 1]> to memref<32x64xbf16,strided [K, 1]>;
            %c = memref.subview REFC, [i, j] : memref<MxNxbf16> to memref<64x64xbf16>;
            %va = vector.transfer_read %a : vector<64x32xbf16>;
             %vb = vector.transfer_read %b : vector<32x64x bf16>;
             %vc = vector.contract %va, %vb : vector<64x32xbf16>, vector<32x64x bf16> into vector<64x64xbf16>;
```

Below is a code example that user load BT matrix as is and transpose it in vector.  This is corresponding to the XeTile’s 3rd user case.
```mlir
//BF16 A[M][K], BT[N, K], C[M][N];    // C = MM(A, BT)
A = memref.alloc [M, K] : memref<MxKxbf16>;
BT = memref.alloc [N, K]: memref<NxKxbf16>;
C = memref.alloc [M, N] : memref<MxNxbf16>;
For i = 0, M-1, M_tile  Do
    For j = 0, N-1, N_tile Do
        For k = 0, K-1, K_tile  Do
            %a = memref.subview A, [i, k] : memref<MxKxbf16> to memref<64x32xbf16>;
            %bt = memref.subview BT, [j, k] : memref<NxKxbf16> to memref<64x32xbf16>;
            %c = memref.subview C, [i, j]:  memref<MxNxbf16> to memref<64x64xbf16>;
            %va = vector.transfer_read %a : vector<64x32xbf16>;
             %vbt = vector.transfer_read %bt : vector<64x32xbf16>;
             %vb = vector.transpose%bt : vector<64x32xbf16> to vector<32x64xbf16>;
             %vc = vector.contract %va, %vb : vector<64x32xbf16>, vector<32x64x bf16> into vector<64x64xbf16>;
```
The vector/memref dialect code example can be lowered to XeTile using simple one-to-one mapping: subview maps to init_tile, transfer_read to load_tile, and contract to tile_mma. To lower the subview op to init_tile, the lowering first identifies what "layout" the input memref has, then decide whether to use the order attribute for the tile created by init_tile.  The tile should have a consistent layout view with the given memref.  Since Memref stride and affine_map is very generic, we limit the xetile.tile to only support memref with the plain view (row-major) or the transposed view (col-major).

The xetile.tile order attribute needs to be consistent as the base memref’s memory layout.
Correct lowering -
```mlir
    init_tile: %0[0, 0]: memref<1024x1024xf16> -> tile<64x32xf16, order=[1, 0]>
    init_tile: %0[0, 0]: memref<1024x1024xf16> -> tile<64x32xf16>
    init_tile: %0[0, 0]: memref<1024x1024xf16, affine_map=<(d0, d1)->(d1, d0)> -> tile<64x32xf16, order=[0, 1]>
```
Incorrect lowering -
```mlir
   init_tile: %0[0, 0]: memref<1024x1024xf16, affine_map=<(d0, d1)->(d1, d0)>> -> tile<64x32xf16, order=[1, 0]>
   init_tile: %0[0, 0]: memref<1024x1024xf16, affine_map=<(d0, d1)->(d1, d0)>> -> tile<64x32xf16>
   init_tile: %0[0, 0]: memref<1024x1024xf16> -> tile<64x32xf16, order=[0, 1]>
```


## Appendix 2 - Code examples for work group level XeTile using wg_map attribute

## Appendix 2.1 Simple Gemm with prefetch
The first example shows a simple gemm. It demonstrates the different wg_map we used for prefetch and load.
```mlir
Pseudo code for simple gemm
C[4096, 4096] = matmul (A[4096, 4096], B[4096, 4096])
```

```mlir
#mp_a     = #wg_map<sg_layout=[8,4], sg_data=[32,32]>
#mp_a_pfh = #wg_map<sg_layout=[32,1], sg_data=[8,32]>
#mp_b     = #wg_map<sg_layout=[8,4], sg_data=[32,64]>
#mp_b_pfh = #wg_map<sg_layout=[4,8], sg_data=[8,32]>
#mp_c     = #wg_map<sg_layout=[8,4], sg_data=[32,64]>

func.func @test_gemm(%a : memref<4096x4096xf16>,
       %b: memref<4096x4096xf16>,
       %c: memref<4096xf32> ) {
  scf.for %i = %c0 to %c4096 step %c256 {
    scf.for %j = %c0 to %c4096 step %c256 {
       %1 = init_tile %a[%i, %c0] : memref<4096x4096xf16> -> tile<256x32xf16, #mp_a>   // sg_layout=[8,4], sg_data=[32,32]
       %2 = init_tile %b[%c0, %j] : memref<4096x4096xf16> -> tile<32x256xf16, #mp_b> // sg_layout=[8,4], sg_data=[32,64]
       %1p = init_tile %a[%i, %c96] : memref<4096x4096xf16> -> tile<256x32xf16, #mp_a_pfh]>  // sg_layout=[32,1]
       %2p = init_tile %b[%c96, %j] : memref<4096x4096xf16> -> tile<32x256xf16, #mp_b_pfh> // sg_layout=[4,8]

       %3 = init_tile %c[%i, %j] : memref<4096x4096xf32> -> tile<256x256xf32, #mp_c>           // sg_layout=[32, 1]

       scf.for %k= %c0 to %c4096 step %c32 {
           %4  = load_tile %1 : tile<256x32xf16  #mp_a > -> vector<256x32xf16>	             // sg_layout=[8,4], sg_data=[32,32]
           %10 = load_tile %2  : tile<32x256xf16 #mp_b> -> vector<32x256xf16>                // sg_layout=[8,4], sg_data=[32,64]
          
           prefetch_tile %1 : tile<256x32xf16, #mp_a_pfh>             			      // sg_layout=[32,1]
           prefetch_tile %2  : tile<32x256xf16, #mp_a_pfh>                                    // sg_layout=[4,8]
           %6 = tile_mma %4, %5 {#mp_a #mp_b #mp_c} %4, %10 : (vector<256x32xf16>, vector<32x256xf16>) -> vector<256x256xf32> //sg_layout=[8,4]
           %1 = update_tile_offset   %1, %c0, %c32 :  tile<256x32xf16, #mp_a> -> tile<256x32xf16, #mp_a>
           %2 = update_tile_offset   %2, %c32, %c0 :  tile<32x256xf16, #mp_b> -> tile<256x32xf16, #mp_b>
           %1p = update_tile_offset   %1p, %c0, %c32 :  tile<256x32xf16, #mp_a_pft> -> tile<256x32xf16, #mp_a_pft>
           %2p = update_tile_offset   %2p, %c32, %c0 :  tile<32x256xf16, #mp_b_pft> -> tile<32x256xf16, #mp_b_pft>
         } 
         store_tile %3, %6: (tile<256x256xf32, #mp_c>, vector<256x256xf32>)                    // sg_layout=[8, 4]
    } 
  }
```
## Appendix 2.2 Gemm with transpose, broadcast, and reduction
The second example contains transpose, broadcast, and reduction.
```mlir
Pseduo code for the original problem.
C[4096, 4096] = matmul (A[4096, 4096], BT[4096, 4096]) + broad_cast(bcast[4096], dim=0)
Reduce[4096] = reduce_add(C[4096, 4096], dim=1)
```

```mlir
#mp_a     = #wg_map<sg_layout=[8,4], sg_data=[32,32]>
#mp_a_pfh = #wg_map<sg_layout=[32,1], sg_data=[8,32]>
#mp_b     = #wg_map<sg_layout=[8,4], sg_data=[32,64]>
#mp_bt    = #wg_map<sg_layout=[4,8], sg_data=[64,32]>
#mp_bt_pfh = #wg_map<sg_layout=[32,1], sg_data=[8,32]>
#mp_c     = #wg_map<sg_layout=[8,4], sg_data=[32,64]>

#mp_bcast = #wg_map<sg_layout=[8, 4], sg_data=[1,64]>
#mp_reduce= #wg_map<sg_layout=[32, 1], sg_data=[8, 1]>
#mp_reduce2= #wg_map<sg_layout=[32, 1], sg_data=[8, 256]>

func.func @test_gemm(%a : memref<4096x4096xf16>,
       %b: memref<4096x4096xf16>,
       %bcast: memref<4096xf32>
       %res: memref<4096xf32> ) {
  scf.for %i = %c0 to %c4096 step %c256 {
    scf.for %j = %c0 to %c4096 step %c256 {
       %1 = init_tile %a[%i, %c0] : memref<4096x4096xf16> -> tile<256x32xf16, #mp_a>   // sg_layout=[8,4], sg_data=[32,32]
       %2 = init_tile %bt[%j, %c0] : memref<4096x4096xf16> -> tile<256x32xf16, #mp_bt> // sg_layout=[4,8], sg_data=[64,32]
       %1p = init_tile %a[%i, %c192] : memref<4096x4096xf16> -> tile<256x32xf16, #mp_a_pfh]>  // sg_layout=[32,1]
       %2p = init_tile %bt[%j, %c192] : memref<4096x4096xf16> -> tile<256x32xf16, #mp_bt_pfh> // sg_layout=[32,1]

       %bcast'= memref.cast %bcast: memref<4096xf32> -> memref<1x4096xf32>
       %7 = init_tile %bcast'[%j] : memref<1x4096xf32> -> tile<1x256xf32, #mp_bast>           // sg_layout=[4, 8], sg_data=[1,32]

       %res'= memref.cast %res: memref<4096xf32> -> memref<4096x1xf32>
       %3 = init_tile %res'[%i] : memref<4096x1xf32> -> tile<256x1xf32, #mp_reduce>           // sg_layout=[32, 1]

       scf.for %k= %c0 to %c4096 step %c32 {
           %4  = load_tile %1 : tile<256x32xf16  #mp_a > -> vector<256x32xf16>	             // sg_layout=[8,4], sg_data=[32,32]
           %10 = load_tile %2  : tile<256x32xf16 #mp_bt> -> vector<256x32xf16>               // sg_layout=[4,8], sg_data=[64,32]
           %5  = tile_transpose %10 {#mp_bt #mp_b}: vector<256x32xf16> -> vector<32x256xf16>   // sg_layout=[4,8] -> sg_layout=[8,4]

           prefetch_tile %1 : tile<256x32xf16, #mp_a_pfh>             			      // sg_layout=[32,1]
           prefetch_tile %2  : tile<256x32xf16, #mp_a_pfh>                                    // sg_layout=[32,1]
           %6 = tile_mma %4, %5 {#mp_a #mp_b #mp_c} : (vector<256x32xf16>, vector<32x256xf16>) -> vector<256x256xf32> //sg_layout=[8,4]
           %1 = update_tile_offset   %1, %c0, %c32 :  tile<256x32xf16, #mp_a> -> tile<256x32xf16, #mp_a>
           %2 = update_tile_offset   %2, %c0, %c32 :  tile<256x32xf16, #mp_bt> -> tile<256x32xf16, #mp_bt>
           %1p = update_tile_offset   %1p, %c0, %c32 :  tile<256x32xf16, #mp_a_pft> -> tile<256x32xf16, #mp_a_pft>
           %2p = update_tile_offset   %2p, %c32, %c0 :  tile<256x32xf16, #mp_bt_pft> -> tile<256x32xf16, #mp_bt_pft>
         } 

         %12  = load_tile %7  : tile<1x256xf32, #mp_bcast> -> vector<1x256xf16>                          // sg_layout=[8, 4], sg_data=[1,64]
         %13 = tile_broadcast {#mp_bcast #mp_c} %12 [0]: vector<1x256xf32> => vector<256x256xf32>   	 // sg_layout=[8, 4]
         %14 = add %6, %13 : vector<256x256xf32>
         %15 = tile_conv_layout {#mp_c #mp_reduce2} %14 :  vector<256x256xf32>				   // sg_layout=[8, 4] -> sg_layout=[32, 1]
         %16 = tile_reduce {#mp_reduce2 #mp_reduce} <add> %15 [1], vector<256x256xf32> => vector<256x1xf32>  // sg_layout=[32, 1]
         store_tile %3, %7: (tile<256x1xf32, #mp_reduce>, vector<256x1xf32>)                               // sg_layout=[32, 1]
    } 
  }
```

## Appendix 2.3 Transpose optimization
The transpose in the program above can be optimized to use a slightly different mapping to remove the cross subgroup data shuffle requires for the first mapping.
```mlir
#mp_b     = #wg_map<sg_layout=[8,4], sg_data=[32,64]>
#mp_bt    = #wg_map<sg_layout=[4,8], sg_data=[64,32]>
%10 = load_tile %2  : tile<256x32xf16 #mp_bt> -> vector<256x32xf16>               // sg_layout=[4,8], sg_data=[64,32]
%5  = tile_transpose %10 {#mp_bt #mp_b}: vector<256x32xf16> -> vector<32x256xf16>   // sg_layout=[4,8] -> sg_layout=[8,4]
```

With the optimized mapping, the tile_transpose below could be implemented with in-register transpose.
```mlir
#mp_b     = #wg_map<sg_layout=[8,4], sg_data=[32,64]>
#mp_bt    = #wg_map<sg_layout=[32,1], sg_data=[64,32]>
%10 = load_tile %2  : tile<256x32xf16 #mp_bt> -> vector<256x32xf16>// sg_layout=[32,1], sg_data=[64,32]
%5  = tile_transpose %10 {#mp_bt #mp_b}: vector<256x32xf16> -> vector<32x256xf16>   // sg_layout=[32,1] ->sg_layout=[8,4]
```

## Appendix 2.4 Gemm implementation using cooperative load through shared local memory
For GPU doesn't support high-performance prefetch, the example code shows how to overlap the mma operation and tile load through shared local memory buffer to hide the load latency.
```mlir
#mp_a     = #wg_map<sg_layout=[8,8], sg_data=[32,32]>
#mp_a_cop = #wg_map<sg_layout=[64,1], sg_data=[4,32]>
#mp_b     = #wg_map<sg_layout=[8,8], sg_data=[32,32]>
#mp_b_cop = #wg_map<sg_layout=[8,8], sg_data=[4,32]>
#mp_c     = #wg_map<sg_layout=[8,8], sg_data=[32,32]>

func.func @test_gemm(%a : memref<4096x4096xf16>,
       %b: memref<4096x4096xf16>,
       %c: memref<4096xf32> ) {
  scf.for %i = %c0 to %c4096 step %c256 {
    scf.for %j = %c0 to %c4096 step %c256 {
       %a1_glb = init_tile %a[%i, %c0] : memref<4096x4096xf16 > -> tile<256x32xf16, #mp_a_cop >   // sg_layout=[64,1]
       %b1_glb = init_tile %b[%c0, %j] : memref<4096x4096xf16> -> tile<32x256xf16, #mp_b_cop >   // sg_layout=[8,8]
       %a2_glb = init_tile %a[%i, %c32] : memref<4096x4096xf16> -> tile<256x32xf16, #mp_a_cop]>  // sg_layout=[64,1]
       %b2_glb = init_tile %b [%c32, %j] : memref<4096x4096xf16> -> tile<32x256xf16, #mp_b_cop> // sg_layout=[8,8]
       %a3_glb = init_tile %a[%i, %c64] : memref<4096x4096xf16> -> tile<256x32xf16, #mp_a_cop]>  // sg_layout=[64,1]
       %b3_glb = init_tile %b [%c64, %j] : memref<4096x4096xf16> -> tile<32x256xf16, #mp_b_cop> // sg_layout=[8,8]
       %a4_glb = init_tile %a[%i, %c96] : memref<4096x4096xf16> -> tile<256x32xf16, #mp_a_cop]>  // sg_layout=[64,1]
       %b4_glb = init_tile %b [%c96, %j] : memref<4096x4096xf16> -> tile<32x256xf16, #mp_b_cop> // sg_layout=[8,8]

       %a1_slm = init_tile %a[%i, %c0] : memref<4096x4096xf16, slm> -> tile<256x32xf16, #mp_a_cop >   // sg_layout=[64,1]
       %b1_slm = init_tile %b[%c0, %j] : memref<4096x4096xf16, slm > -> tile<32x256xf16, #mp_b_cop >   // sg_layout=[8,8]
       %a2_slm = init_tile %a[%i, %c32] : memref<4096x4096xf16, slm > -> tile<256x32xf16, #mp_a_cop]>  // sg_layout=[64,1]
       %b2_slm = init_tile %b [%c32, %j] : memref<4096x4096xf16, slm > -> tile<32x256xf16, #mp_b_cop> // sg_layout=[8,8]
       %a3_slm = init_tile %a[%i, %c64] : memref<4096x4096xf16, slm > -> tile<256x32xf16, #mp_a_cop]>  // sg_layout=[64,1]
       %b3_slm = init_tile %b [%c64, %j] : memref<4096x4096xf16, slm > -> tile<32x256xf16, #mp_b_cop> // sg_layout=[8,8]
       %a4_slm = init_tile %a[%i, %c96] : memref<4096x4096xf16, slm > -> tile<256x32xf16, #mp_a_cop]>  // sg_layout=[64,1]
       %b4_slm = init_tile %b [%c96, %j] : memref<4096x4096xf16, slm > -> tile<32x256xf16, #mp_b_cop> // sg_layout=[8,8]

       %a1_r  = load_tile %a1_glb : tile<256x32xf16  #mp_a_cop > -> vector<256x32xf16>
       %b1_r = load_tile %b1_glb : tile<32x256xf16 #mp_b_cop> -> vector<32x256xf16>
       %a2_r  = load_tile %a2_glb : tile<256x32xf16  #mp_a_cop > -> vector<256x32xf16>
       %b2_r = load_tile %b2_glb  : tile<32x256xf16 #mp_b_cop> -> vector<32x256xf16>
       %a3_r  = load_tile %a3_glb : tile<256x32xf16  #mp_a_cop > -> vector<256x32xf16>
       %b3_r = load_tile %b3_glb  : tile<32x256xf16 #mp_b_cop> -> vector<32x256xf16>

       gpu.barrier
       store_tile %a1_r, %a1_slm: tile<256x32xf16, #mp_a_cop>, vector<256x256xf32>
       store_tile %b1_r, %b1_slm: tile<32x256xf16, #mp_b_cop>, vector<256x256xf32>
       store_tile %a2_r, %a2_slm: tile<256x32xf16, #mp_a_cop>, vector<256x256xf32>
       store_tile %b2_r, %b2_slm: tile<32x256xf16, #mp_b_cop>, vector<256x256xf32>
       store_tile %a3_r, %a3_slm: tile<256x32xf16, #mp_a_cop>, vector<256x256xf32>
       store_tile %b3_r, %b3_slm: tile<32x256xf16, #mp_b_cop>, vector<256x256xf32>

       gpu.barrier

       %a1_load = init_tile %a[%i, %c0] : memref<4096x4096xf16, slm> -> tile<256x32xf16, #mp_a >   // sg_layout=[8, 8]
       %b1_load = init_tile %b[%c0, %j] : memref<4096x4096xf16, slm > -> tile<32x256xf16, #mp_b >   // sg_layout=[8,8]

       %c_glb = init_tile %c[%i, %j] : memref<4096x4096xf32> -> tile<256x256xf32, #mp_c>         // sg_layout=[8, 8]

       %slm_offset = 0

       scf.for %k= %c0 to %c4096 step %c32 {
           // cooperative load from global
           %a4_r  = load_tile %a4_glb : tile<256x32xf16#mp_a_cop > -> vector<256x32xf16> // sg_layout=[64,1],sg_data=[4,32]
           %b4_r = load_tile %b4_glb: tile<32x256xf16 #mp_b_cop> -> vector<32x256xf16>  // sg_layout=[8,8], sg_data=[4,32]

           // load from slm
           %a1_rr  = load_tile %a1_load : tile<256x32xf16  #mp_a > -> vector<256x32xf16> // sg_layout=[8,8], sg_data=[32,32]
           %b1_rr = load_tile %b1_load : tile<32x256xf16 #mp_b> -> vector<32x256xf16>  // sg_layout=[8,8], sg_data=[32,32]

           %slm_offset = add %slm_offset,  %c32
           %slm_offset = mod %slm_offset,  %c128

           %a1_load = update_tile_offset  %a1_load, %c0, %slm_offset :  tile<256x32xf16, #mp_a> -> tile<256x32xf16, #mp_a>
           %b1_load = update_tile_offset  %b1_load, %slm_offset, %c0 :  tile<32x256xf16, #mp_b> -> tile<256x32xf16, #mp_b>
           %a4_glb = update_tile_offset   %a4_glb, %c0, %c32 : tile<256x32xf16, #mp_a_pft> -> tile<256x32xf16, #mp_a_pft>
           %b4_glb = update_tile_offset   %b4_glb, %c32, %c0 : tile<32x256xf16, #mp_b_pft> -> tile<32x256xf16, #mp_b_pft>
           %a4_slm’ = update_tile_offset  %a4_slm, %c0, %slm_offset: tile<256x32xf16, #mp_a_pft> -> tile<256x32xf16, #mp_a_pft>
           %b4_slm’ = update_tile_offset  %b4_slm, %slm_offset, %c0 : tile<32x256xf16, #mp_b_pft> -> tile<32x256xf16,#mp_b_pft>

           %c_r = tile_mma %a1_rr, %b1_rr #mp_a #mp_b #mp_c:
                   (vector<256x32xf16>, vector<32x256xf16>) -> vector<256x256xf32> // sg_layout=[8,8], sg_data=[32,32]

           gpu.barrier

           // cooperative save to slm
	   store_tile %a4_r, %a4_slm: tile<256x32xf16, #mp_a_cop>, vector<256x256xf32>
           store_tile %b4_r, %b4_slm: tile<32x256x f16, #mp_b_cop>, vector<256x256xf32>

           %a4_slm = %a4_slm’
           %b4_slm = %b4_slm’
        }
        store_tile %c_r, %c_glb: (tile<256x256xf32, #mp_c>, vector<256x256xf32>)                    // sg_layout=[8, 8]
    }
  }
}
```

## Appendix 2.5 Gemm implementation with two cache levels
For GPU support high-performance prefetch through two level of caches.
```mlir
#mp_a = #wg_map<sg_layout=[8,4], sg_data=[64,32]>
#mp_b = #wg_map<sg_layout=[8,4], sg_data=[32,64]>
#mp_c = #wg_map<sg_layout=[8,4], sg_data=[64,64]>

#mp_a_copl2 = #wg_map<sg_layout=[32,1], sg_data=[16,128]>
#mp_b_copl2 = #wg_map< sg_layout=[16,2], sg_data=[8,128]>

#mp_a_copl1 = #wg_map<sg_layout=[32,1], sg_data=[16,32]>
#mp_b_copl1 = #wg_map< sg_layout=[4, 8], sg_data=[8,32]>

func.func @test_gemm(%a : memref<4096x4096xf16>,
       %b: memref<4096x4096xf16>,
       %c: memref<4096xf32> ) {
   scf.for %i = %c0 to %c4096 step %c256 {
     scf.for %j = %c0 to %c4096 step %c256 {
        %a1_l2 = init_tile %a[%i, %c0] : memref<4096x4096xf16> -> tile<512x128xf16, #mp_a_copl2>
        %b1_l2 = init_tile %b[%c0, %j] : memref<4096x4096xf16> -> tile<128x256xf16, #mp_b_copl2>
        %a2_l2 = init_tile %a[%i, %c256] : memref<4096x4096xf16> -> tile<512x128xf16, #mp_a_copl2>
        %b2_l2 = init_tile %b[%c256, %j] : memref<4096x4096xf16> -> tile<128x256xf16, #mp_b_copl2>

        prefetch_tile %a1_l2 locality<2>: tile<512x128xf16, #mp_a_copl2>
        prefetch_tile %b1_l2 locality<2>: tile<128x256xf16, #mp_b_copl2>
	prefetch_tile %a2_l2 locality<2>: tile<512x128xf16, #mp_a_copl2>
        prefetch_tile %b2_l2 locality<2>: tile<128x256xf16, #mp_b_copl2>
        %a2_l2’ = update_tile_offset   %a2_l2, %c0, %c32 :  tile<512x128xf16, #mp_b_copl2>
        %b2_l2’ = update_tile_offset   %b2_l2, %c32, %c0 :  tile<128x256xf16, #mp_b_copl2>

        %a1_l1 = init_tile %a[%i, %c0] : memref<4096x4096xf16> -> tile<512x32xf16, #mp_a_copl1>
        %b1_l1 = init_tile %b[%c0, %j] : memref<4096x4096xf16> -> tile<32x256xf16, #mp_b_copl1>
        %a2_l1 = init_tile %a[%i, %c32] : memref<4096x4096xf16> -> tile<512x32xf16, #mp_a_copl1>
        %b2_l1 = init_tile %b[%c32, %j] : memref<4096x4096xf16> -> tile<32x256xf16, #mp_b_copl1>
        %a3_l1 = init_tile %a[%i, %c64] : memref<4096x4096xf16> -> tile<512x32xf16, #mp_a_copl1>
        %b3_l1 = init_tile %b[%c64, %j] : memref<4096x4096xf16> -> tile<32x256xf16, #mp_b_copl1>
        %a4_l1 = init_tile %a[%i, %c96] : memref<4096x4096xf16> -> tile<512x32xf16, #mp_a_copl1>
        %b4_l1 = init_tile %b[%c96, %j] : memref<4096x4096xf16> -> tile<32x256xf16, #mp_b_copl1>

        prefetch_tile %a1_l1 locality<3>: tile<512x32xf16, #mp_a_copl1>
        prefetch_tile %b1_l1 locality<3>: tile<32x256xf16, #mp_b_copl1>
        prefetch_tile %a2_l1 locality<3>: tile<512x32xf16, #mp_a_copl1>
        prefetch_tile %b2_l1 locality<3>: tile<32x256xf16, #mp_b_copl1>
        prefetch_tile %a3_l1 locality<3>: tile<512x32xf16, #mp_a_copl1>
        prefetch_tile %b3_l1 locality<3>: tile<32x256xf16, #mp_b_copl1>
        prefetch_tile %a4_l1 locality<3>: tile<512x32xf16, #mp_a_copl1>
        prefetch_tile %b4_l1 locality<3>: tile<32x256xf16, #mp_b_copl1>
        %a4_l1’ = update_tile_offset   % a4_l1, %c0, %c128 :  tile<512x32xf16, #mp_a_copl1>
        %b4_l1’ = update_tile_offset   % b4_l1, %c128, %c0 :  tile<32x256xf16, #mp_b_copl1>

        %a1_load = init_tile %a[%i, %c0] : memref<4096x4096xf16> -> tile<512x32xf16, #mp_a>
        %b1_load = init_tile %b[%c0, %j] : memref<4096x4096xf16> -> tile<32x256xf16, #mp_b>

        %c = init_tile %c[%i, %j] : memref<4096x4096xf32> -> tile<512x256xf32, #mp_c>

        scf.for %k= %c0 to %c4096 step %c32 {
            %a1_r = load_tile %a1_load : tile<256x32xf16  #mp_a > -> vector<512x32xf16>
            %b1_r = load_tile %b1_load  : tile<32x256xf16 #mp_b> -> vector<32x256xf16>

            Scf.if (%k %4 == 0) {
                gpu.barrier
                prefetch_tile %a2_l2’ locality<2>: tile<512x128xf16, #mp_a_copl2>
                prefetch_tile %b2_l2’ locality<2>: tile<128x256xf16, #mp_b_copl2>
                %a2_l2’ = update_tile_offset   %a2_l2’, %c0, %c128 :  tile<512x128xf16, #mp_a_copl2>
                %b2_l2’ = update_tile_offset   %b2_l2’, %c128, %c0 :  tile<128x256xf16, #mp_b_copl2>
            }
            prefetch_tile %a4_l1’ locality<3>: tile<512x32xf16, #mp_a_copl1>
            prefetch_tile %b4_l1’ locality<3>: tile<32x256xf16, #mp_b_copl1>
            %a4_l1’ = update_tile_offset   %a4_l1’, %c0, %c32 :  tile<512x32xf16, #mp_a_copl1>
            %b4_l1’ = update_tile_offset   %b4_l1’, %c32, %c0 :  tile<32x256xf16, #mp_b_copl1>

            %a1_load = update_tile_offset   %a1_load, %c0, %c32 :  tile<512x32xf16, #mp_a>
            %a2_load = update_tile_offset   %b1_load, %c32, %c0 :  tile<32x256xf16, #mp_b>

            %6 = tile_mma %4, %5 #mp_a #mp_b #mp_c %4, %10 : (vector<512x32xf16>, vector<32x256xf16>) -> vector<512x256xf32>
        }
       store_tile %3, %6: (tile<512x256xf32, #mp_c>, vector<512x256xf32>)
     }
   }
}
```<|MERGE_RESOLUTION|>--- conflicted
+++ resolved
@@ -19,7 +19,7 @@
 
 | Ops	| Syntax	| Example |
 | :---   | :----   | :--- |
-<<<<<<< HEAD
+
 |init_tile	| operation ::= xetile.init_tile $base_memref $offset0, $offset1: type($base_memref), index, index, attr-dict-> type($tile, attr-dict)	| %block = xetile.init_tile %base_memref, %tile_offset:2 memref<128x128xbf16> into tile<8x16xbf16> |
 |load_tile	| operation ::=xetile.load_tile $tile attr-dict:type($tile) ->type($res)	 | %vector_a = xetile.load_tile %tile_a {padding=0} : tile<64x32xbf16> into vector<32x64xbf16>|
 |store_tile	| operation ::=xetile.store_tile $value, $tile attr-dict: type($value), type($tile) | xetile.store_tile %tile_a, %vector_a: vector<64x64xbf16> into tile<64x64xbf16> |
@@ -30,22 +30,8 @@
 |tile_transpose	| operation ::=xetile.tile_transpose $vec $permuation_dims attr_dict: type($vec) -> type($res)	 | %vector_a = xetile.tile_transpose %vector_b [1, 0]: vector<64x32xfloat> into vector<32x64xfloat>  |
 |tile_reduce	| operation ::=xetile.tile_reduce \<$kind\> $src  $reduction_dims attr_dict: type($value) -> type($res)	 | %vector_a = xetile.tile_reduce \<add\> %vector_b [1]: vector<64x32xfloat> into vector<64x1xfloat>  |
 |tile_broadcast	| operation ::=xetile.tile_broadcast $src $broadcast_dims attr_dict: type($value) -> type($res)	 | %vector_a = xetile.tile_broadcast %vector_b[0]: vector<1x32xfloat> into vector<64x32xfloat>  |
-|tile_pack*	| operation ::=xetile.tile_pack $matA attr_dict: type($value) -> type($res)	 | %vector_a = xetile.tile_pack %vector_b inner_blocks=[16, 16] : vector<64x32xfloat> into vector<4x2x16x16xfloat>  |
-|tile_unpack*	| operation ::=xetile.tile_upack $matA attr_dict: type($value) -> type($res)	 | %vector_a = xetile.tile_unpack %vector_b inner_blocks=[16, 16] : vector<1x2x64x16xfloat> into vector<64x32xbf16> |
-=======
-|init_tile	| operation ::= XeTile.init_tile $base_memref $offset0, $offset1: type($base_memref), index, index, attr-dict-> type($tile, attr-dict)	| %block = XeTile.init_tile %base_memref, %tile_offset:2 memref<128x128xbf16> into tile<8x16xbf16> |
-|load_tile	| operation ::=XeTile.load_tile $tile attr-dict:type($tile) ->type($res)	 | %vector_a = XeTile.load_tile %tile_a {padding=0} : tile<64x32xbf16> into vector<32x64xbf16>|
-|store_tile	| operation ::=XeTile.store_tile $value, $tile attr-dict: type($value), type($tile) | XeTile.store_tile %tile_a, %vector_a: vector<64x64xbf16> into tile<64x64xbf16> |
-|update_tile_offset	| operation ::=XeTile.update_tile_offset $tile, $delta0, $delta1: type($tile), index, index-> type($tile)	| %tdesc_updated = XeTile.update_nd_offset %tdesc, %offset_x, offset_y tensor_desc<32x64xbf16>, index, index -> tensor_desc<32x64xbf16> |
-|prefetch_tile	| operation ::=XeTile.prefetch_tile $tile, attr-dict: type($tile)	  | XeTile.prefetch_tile %coop_tile: tile<16x32xbf16> |
-|tile_mma	| operation ::=XeTile.tile_mma $matA, $matB, $matC attr_dict: type($matC), type($matA), type($matB)-> type($res)	 | %vector_c = XeTile.tile_mma %vector_a, %vector_b, %vector_c : vector<64x32xbf16>, vector<32x128xbf16>, vector<64x128xfloat> into vector<64x128xfloat>  |
-|atomic_rmw_tile| operation ::=XeTile.atomic_rmw_tile \<$kind\>, $vec, $tile: type($vec), type($tile) -> type($res)	 | %vector_a = atomic_rmw_tile \<add\> %value, %tile: vector<8x16xbf16>, tile<8x16xbf16> to vector<8x16xbf16>  |
-|tile_transpose	| operation ::=XeTile.tile_transpose $vec $permuation_dims attr_dict: type($vec) -> type($res)	 | %vector_a = XeTile.tile_transpose %vector_b [1, 0]: vector<64x32xfloat> into vector<32x64xfloat>  |
-|tile_reduce	| operation ::=XeTile.tile_reduce \<$kind\> $src  $reduction_dims attr_dict: type($value) -> type($res)	 | %vector_a = XeTile.tile_reduce \<add\> %vector_b [1]: vector<64x32xfloat> into vector<64x1xfloat>  |
-|tile_broadcast	| operation ::=XeTile.tile_broadcast $src $broadcast_dims attr_dict: type($value) -> type($res)	 | %vector_a = XeTile.tile_broadcast %vector_b[0]: vector<1x32xfloat> into vector<64x32xfloat>  |
-|tile_pack*	| operation ::=XeTile.tile_pack $matA attr_dict: type($value) -> type($res)	 | %vector_a = XeTile.tile_pack %vector_b inner_blocks=array<i64: 16, 16> : vector<64x32xfloat> into vector<4x2x16x16xfloat>  |
-|tile_unpack*	| operation ::=XeTile.tile_upack $matA attr_dict: type($value) -> type($res)	 | %vector_a = XeTile.tile_unpack %vector_b inner_blocks=array<i64: 16, 16> : vector<1x2x64x16xfloat> into vector<64x32xbf16> |
->>>>>>> e5dfe6bd
+|tile_pack*	| operation ::=xetile.tile_pack $matA attr_dict: type($value) -> type($res)	 | %vector_a = xetile.tile_pack %vector_b {inner_blocks=array<i64: 16, 16>} : vector<64x32xfloat> into vector<4x2x16x16xfloat>  |
+|tile_unpack*	| operation ::=xetile.tile_upack $matA attr_dict: type($value) -> type($res)	 | %vector_a = xetile.tile_unpack %vector_b {inner_blocks=array<i64: 16, 16>} : vector<1x2x64x16xfloat> into vector<64x32xbf16> |
 
 *Operations only used to support internal lowering.
 
@@ -211,21 +197,14 @@
 `tile_pack` packs a 2D vector, representing the loaded value from 2D tile, to a 4D vector with an inner block size. The 4D vector was introduced to support blocking to fit the hardware matrix operation sizes.  The blocking follows an implicit rule: out_dim[0] = in_dim[0]/inner_blocks[0] , out_dim[1] = in_dim[1]/inner_blocks[1], out_dim[2] = inner_blocks[0], and out_dim[3] = inner_blocks[1]. The dim[2] and dim[3] of result 4D vector must be same as the size of `inner_blocks` attribute.
 
 ```mlir
-<<<<<<< HEAD
-  %0 = xetile.tile_pack %1 inner_blocks = [16, 16]
-=======
-  %0 = XeTile.tile_pack %1 {inner_blocks = array<i64: 16, 16>}
->>>>>>> e5dfe6bd
+  %0 = xetile.tile_pack %1 {inner_blocks = array<i64: 16, 16>}
+
     : vector<64x32xf32> -> vector<4x2x16x16xf32>
 ```
 `tile_unpack` unpacks a 4D blocked vector back to original unpacked 2D vector.
 `tile_unpack`
 ```mlir
-<<<<<<< HEAD
-  %0 = xetile.tile_unpack %1 inner_blocks = [64, 16]
-=======
-  %0 = XeTile.tile_unpack %1 {inner_blocks = array<i64: 64, 16>}
->>>>>>> e5dfe6bd
+  %0 = xetile.tile_unpack %1 {inner_blocks = array<i64: 64, 16>}
     : vector<1x2x64x16xf32> -> vector<64x32xf32>
 ```
 The tile_pack and tile_unpack operation is similar to pack and unpack operation of tensor dialect. The source vector must be a 2D dimension vector, and no permutation is allowed for the result 4D vector, so effectively the blocking effect is identical to tensor pack/unpack operation with inner_dims_pos = [0,1] inner_dims_pos = [0, 1].
@@ -253,7 +232,7 @@
 Below is an example.
 ```mlir
    #wg_map_a = #xetile.wg_map<sg_layout = [2, 2], sg_data = [32, 128]>
-   #tile_attr = #xetile.tile_attr<wg = #wg_map_a, order = [0, 1], inner_blocks=[32,16]>
+   #tile_attr = #xetile.tile_attr<wg = #wg_map_a, order = [0, 1], inner_blocks= array<i64: 32,16]> 
 
    %wg_tile = xetile.init_tile %A[%m, %c0] : memref<1024x1024xf16> -> !xetile.tile<128x128xf16, #tile_attr>
 ```
@@ -275,87 +254,57 @@
 The proposal is to attach the `xetile.wg_map` attribute to the vector based XeTile operations as illustrated below. The attribute applies only to the output value of each operation. The input values `xetile.wg_map` are determined by their respective defining operations.
 | Ops	| Syntax	| Example |
 | :---   | :----   | :--- |
-<<<<<<< HEAD
-|tile_mma	| operation ::=xetile.tile_mma $matA, $matB, $matC attr_dict: type($matA), type($matB), type($matC)-> type($res)	 | %vector_c = xetile.tile_mma %vector_a, %vector_b, %vector_c {#mp_a #mp_b #mp_c #mp_c} : vector<64x32xbf16>, vector<32x128xbf16>, vector<64x128xfloat> into vector<64x128xfloat>  |
-|tile_transpose	| operation ::=xetile.tile_transpose $permuation_dims attr_dict $vec : type($vec) -> type($res)	 | %vector_a = xetile.tile_transpose %vector_b {#mp_b #mp_a}: vector<64x32xfloat> into vector<32x64xfloat>  |
-|tile_reduce	| operation ::=xetile.tile_reduce $kind $src $reduction_dims attr_dict: type($value) -> type($res)	 | %vector_a = xetile.tile_reduce <add> %vector_b [1] {#mp_b #mp_a}: vector<64x32xfloat> into vector<64x1xfloat>  |
-|tile_broadcast	| operation ::=xetile.tile_broadcast $src $broadcast_dims attr_dict : type($value) -> type($res)	 | %vector_a = xetile.tile_broadcast %vector_b  [0] {#mp_b #mp_a}: vector<1x32xfloat> into vector<64x32xfloat>  |
-|tile_conv_layout	| operation ::=xetile.conv_layout $src attr_dict: type($value) -> type($res)	 | %vector_a = xetile.tile_conv_layout %vector_b {#mp_b #mp_a} : vector<256x256xfloat> into vector<256x256xfloat>  |
-=======
-|tile_mma	| operation ::=XeTile.tile_mma $matA, $matB, $matC attr_dict: type($matA), type($matB), type($matC)-> type($res)	 | %vector_c = XeTile.tile_mma %vector_a, %vector_b, %vector_c {#mp_c} : vector<64x32xbf16>, vector<32x128xbf16>, vector<64x128xfloat> into vector<64x128xfloat>  |
-|tile_transpose	| operation ::=XeTile.tile_transpose $permuation_dims attr_dict $vec : type($vec) -> type($res)	 | %vector_a = XeTile.tile_transpose %vector_b {#mp_a}: vector<64x32xfloat> into vector<32x64xfloat>  |
-|tile_reduce	| operation ::=XeTile.tile_reduce $kind $src $reduction_dims attr_dict: type($value) -> type($res)	 | %vector_a = XeTile.tile_reduce <add> %vector_b [1] {#mp_a}: vector<64x32xfloat> into vector<64x1xfloat>  |
-|tile_broadcast	| operation ::=XeTile.tile_broadcast $src $broadcast_dims attr_dict : type($value) -> type($res)	 | %vector_a = XeTile.tile_broadcast %vector_b  [0] {#mp_a}: vector<1x32xfloat> into vector<64x32xfloat>  |
-|tile_conv_layout	| operation ::=XeTile.conv_layout $src attr_dict: type($value) -> type($res)	 | %vector_a = XeTile.tile_conv_layout %vector_b {#mp_a} : vector<256x256xfloat> into vector<256x256xfloat>  |
->>>>>>> e5dfe6bd
+
+|tile_mma	| operation ::= xetile.tile_mma $matA, $matB, $matC attr_dict: type($matA), type($matB), type($matC)-> type($res)	 | %vector_c = xetile.tile_mma %vector_a, %vector_b, %vector_c {#mp_c} : vector<64x32xbf16>, vector<32x128xbf16>, vector<64x128xfloat> into vector<64x128xfloat>  |
+|tile_transpose	| operation ::= xetile.tile_transpose $permuation_dims attr_dict $vec : type($vec) -> type($res)	 | %vector_a = xetile.tile_transpose %vector_b {#mp_a}: vector<64x32xfloat> into vector<32x64xfloat>  |
+|tile_reduce	| operation ::= xetile.tile_reduce $kind $src $reduction_dims attr_dict: type($value) -> type($res)	 | %vector_a = xetile.tile_reduce <add> %vector_b [1] {#mp_a}: vector<64x32xfloat> into vector<64x1xfloat>  |
+|tile_broadcast	| operation ::= xetile.tile_broadcast $src $broadcast_dims attr_dict : type($value) -> type($res)	 | %vector_a = xetile.tile_broadcast %vector_b  [0] {#mp_a}: vector<1x32xfloat> into vector<64x32xfloat>  |
+|tile_conv_layout	| operation ::= xetile.conv_layout $src attr_dict: type($value) -> type($res)	 | %vector_a = xetile.tile_conv_layout %vector_b {#mp_a} : vector<256x256xfloat> into vector<256x256xfloat>  |
 
 With the `wg_map` attribute attached for the output vector, `tile_mma` does a matrix multiplication at a work group level vector.
 ```mlir
    #wg_map_d = #xetile.wg_map<sg_layout = [8, 4], sg_data = [32, 64]>
 
-   %vector_d = XeTile.tile_mma %vector_a, %vector_b, %vector_c {#wg_map_d}:
+   %vector_d = xetile.tile_mma %vector_a, %vector_b, %vector_c {#wg_map_d}:
      vector<256x256xfloat>, vector<256x32xbf16>, vector<32x256xbf16>
 	   into vector<256x256xfloat>
 ```
 The `wg_map` attribute of input vector operands can be derived from the wg_map_d. They must have the same sg_layout, and sg_data for m and n dimenion must be same as wg_map_d, and sg_data for k dimension must be same as operand A and B. These attributes may be retrieved from their producer ops, and the retrieved attributes must be consistent with the derived ones. Below is the derived wg_map for the three vector operands in the example above.
 ```mlir
-   #wg_map_a = #xetile.wg_map<sg_layout = [8, 4], sg_data = [32, 32]>
-   #wg_map_b = #xetile.wg_map<sg_layout = [8, 4], sg_data = [32, 64]>
-   #wg_map_c = #xetile.wg_map<sg_layout = [8, 4], sg_data = [32, 64]>
-<<<<<<< HEAD
-
-   %vector_c = xetile.tile_mma %vector_a, %vector_b, %vector_c {#wg_map_a #wg_map_b #wg_map_c #wg_map_c}:
-     vector<256x256xfloat>, vector<256x256xbf16>, vector<256x256xbf16>
-	   into vector<256x256xfloat>
-=======
->>>>>>> e5dfe6bd
+   #wg_map_a = #xetile.wg_map<sg_layout = [8, 4], sg_data = [32, 32]> //wg_map for %vector_a
+   #wg_map_b = #xetile.wg_map<sg_layout = [8, 4], sg_data = [32, 64]> //wg_map for %vector_b
+   #wg_map_c = #xetile.wg_map<sg_layout = [8, 4], sg_data = [32, 64]> //wg_map for %vector_c
 ```
 
 `tile_reduce` with `wg_map` does the reduction over a workgroup level vector.
 ```mlir
-<<<<<<< HEAD
-   #wg_map_a = #xetile.wg_map<sg_layout = [32, 1], sg_data = [8, 128]>
-   #wg_map_a2 = #xetile.wg_map<sg_layout = [32, 1], sg_data = [8, 1]>
-   %vector_a = xetile.tile_reduce <add> %vector_b [1] {#wg_map_a #wg_map_a2}: vector<256x128xfloat> into vector<256x1xfloat>
-=======
    #wg_map_a = #xetile.wg_map<sg_layout = [32, 1], sg_data = [8, 1]>
-   %vector_a = XeTile.tile_reduce <add> %vector_b [1] {#wg_map_a}: vector<256x128xfloat> into vector<256x1xfloat>
+   %vector_a = xetile.tile_reduce <add> %vector_b [1] {#wg_map_a}: vector<256x128xfloat> into vector<256x1xfloat>
 ```
 The `wg_map` attribute of the input vector can be derived from the wg_map_a. sg_layout must be same, sg_data for the dimension being reduced must be same as the input vector, and the other dimension must be same as the wg_map_a. The input vector's wg_map attribute may be retrieved from its producer op, and the retrieved attribute must be consistent with the derived one. Below is the derived wg_map for the input vector in the example above.
 ```mlir
-   #wg_map_b = #xetile.wg_map<sg_layout = [32, 1], sg_data = [8, 128]>
->>>>>>> e5dfe6bd
+   #wg_map_b = #xetile.wg_map<sg_layout = [32, 1], sg_data = [8, 128]>  //wg_map for %vector_b
 ```
 
 `tile_broadcast` with `wg_map` attribute broadcast at workgroup level.
 ```mlir
    #wg_map_a = #xetile.wg_map<sg_layout = [16, 1], sg_data = [16, 256]>
-   %vector_a = XeTile.tile_broadcast %vector_b [1] {#wg_map_a}: vector<256x1xfloat> into vector<256x256xfloat>
+   %vector_a = xetile.tile_broadcast %vector_b [1] {#wg_map_a}: vector<256x1xfloat> into vector<256x256xfloat>
 ```
 The `wg_map` attribute of the input vector can be derived from the wg_map_a. sg_layout must be same, sg_data for the dimension being broadcast must be "1", and the other dimension must be same as the wg_map_a. The input vector's wg_map attribute may be retrieved from its producer op, and the retrieved attribute must be consistent with the derived one. Below is the derived wg_map for the input vector in the example above.
 ```mlir
-   #wg_map_b = #xetile.wg_map<sg_layout = [16, 1], sg_data = [16, 1]>
-<<<<<<< HEAD
-   #wg_map_a = #xetile.wg_map<sg_layout = [4, 4], sg_data = [64, 64]>
-   %vector_a = xetile.tile_broadcast %vector_b [1] {#wg_map_b #wg_map_a}: vector<256x1xfloat> into vector<256x256xfloat>
-=======
->>>>>>> e5dfe6bd
+   #wg_map_b = #xetile.wg_map<sg_layout = [16, 1], sg_data = [16, 1]>  //wg_map for %vector_b
 ```
 
 `tile_transpose` with `wg_map` attribute transpose a workgroup level vector.
 ```mlir
    #wg_map_a = #xetile.wg_map<sg_layout = [4, 8], sg_data = [32, 64]>
-   %vector_a = XeTile.tile_transpose %vector_b {#wg_map_a}: vector<512x128xfloat> into vector<128x512xfloat>
+   %vector_a = xetile.tile_transpose %vector_b {#wg_map_a}: vector<512x128xfloat> into vector<128x512xfloat>
 ```
 
 The `wg_map` attribute of the input vector can be derived from the wg_map_a. The two dimension of sg_layout and sg_data must be swapped. The input vector's wg_map attribute may be retrieved from its producer op, and the retrieved attribute must be consistent with the derived one. Below is the derived wg_map for the input vector in the example above.
 ```mlir
-   #wg_map_b = #xetile.wg_map<sg_layout = [8, 4], sg_data = [64, 32]>
-<<<<<<< HEAD
-   #wg_map_a = #xetile.wg_map<sg_layout = [4, 8], sg_data = [32, 64]>
-   %vector_a = xetile.tile_transpose %vector_b {#wg_map_b #wg_map_a}: vector<512x128xfloat> into vector<128x512xfloat>
-=======
->>>>>>> e5dfe6bd
+   #wg_map_b = #xetile.wg_map<sg_layout = [8, 4], sg_data = [64, 32]>  //wg_map for %vector_b
 ```
 The tile_transpose can be implemented by saving and restoring from the shared local memory. It can be conceptually viewed as a composition of two operations: 1) store the vector to to shared memory with the #wg_map_b mapping assuming row_major and 2) use wg_map_a mapping to load the data from shared memory to vector assuming column_major. To support this, we relax the restriction of tile_load and tile_store so that they can load 2D from share local memory.
 
@@ -365,20 +314,14 @@
 
 Example with the wg_map specified for both input and output operands.
 ```mlir
-<<<<<<< HEAD
-   #wg_map_b = #xetile.wg_map<sg_layout = [8, 4], sg_data = [32, 64]>
-   #wg_map_a = #xetile.wg_map<sg_layout = [32, 1], sg_data = [8, 256]>
-   %vector_a = xetile.tile_convert_layout <add> %vector_b [1] {#wg_map_b #wg_map_a}: vector<256x256xfloat> into vector<256x256float>
-=======
    #wg_map_b = #xetile.wg_map<sg_layout = [8, 4], sg_data = [32, 64]>  // used for cooperative load/prefetch
    #wg_map_a = #xetile.wg_map<sg_layout = [32, 1], sg_data = [8, 256]> // used as mma's input matrix A
-   %vector_a = XeTile.tile_conv_layout %vector_b {#wg_map_a #wg_map_b}: vector<256x256xfloat> into vector<256x256xfloat>
+   %vector_a = xetile.tile_conv_layout %vector_b {#wg_map_a #wg_map_b}: vector<256x256xfloat> into vector<256x256xfloat>
 ```
 Example without the wg_map specified for the input operand.
 ```mlir
    #wg_map_a = #xetile.wg_map<sg_layout = [32, 1], sg_data = [8, 256]> // used as mma's input matrix A
-   %vector_a = XeTile.tile_conv_layout %vector_b {#wg_map_a}: vector<256x256xfloat> into vector<256x256xfloat>
->>>>>>> e5dfe6bd
+   %vector_a = xetile.tile_conv_layout %vector_b {#wg_map_a}: vector<256x256xfloat> into vector<256x256xfloat>
 ```
 The tile_conv_layout could be implemented by saving and restoring from the shared local memory. It can be conceptually viewed as a composition of two operations: 1) store the vector to to shared memory with the #wg_map_b mapping assuming row_major and 2) use wg_map_a mapping to load the data from shared memory to vector assuming same row_major. To support this, we relax the restriction of tile_load and tile_store so that they can load 2D from share local memory.
 
