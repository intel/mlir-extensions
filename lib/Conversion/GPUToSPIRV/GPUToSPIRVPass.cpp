--- conflicted
+++ resolved
@@ -64,24 +64,14 @@
     gpuModules.push_back(builder.clone(*moduleOp.getOperation()));
   });
 
-<<<<<<< HEAD
-  // Map MemRef memory space to SPIR-V storage class first if requested.
-  if (mapMemorySpace) {
-    std::unique_ptr<mlir::ConversionTarget> target =
-        mlir::spirv::getMemorySpaceToStorageClassTarget(*context);
-    mlir::spirv::MemorySpaceToStorageClassMap memorySpaceMap =
-        mlir::spirv::mapMemorySpaceToOpenCLStorageClass;
-    mlir::spirv::MemorySpaceToStorageClassConverter converter(memorySpaceMap);
-=======
   for (auto gpuModule : gpuModules) {
->>>>>>> 565cff6e
 
     // Map MemRef memory space to SPIR-V storage class first if requested.
     if (mapMemorySpace) {
       std::unique_ptr<mlir::ConversionTarget> target =
           mlir::spirv::getMemorySpaceToStorageClassTarget(*context);
       mlir::spirv::MemorySpaceToStorageClassMap memorySpaceMap =
-          mlir::spirv::mapMemorySpaceToVulkanStorageClass;
+          mlir::spirv::mapMemorySpaceToOpenCLStorageClass;
       mlir::spirv::MemorySpaceToStorageClassConverter converter(memorySpaceMap);
 
       mlir::RewritePatternSet patterns(context);
