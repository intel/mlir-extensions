//===- SetSPIRVCapabilities.cpp - SetSPIRVCapabilities Pass  -------*- C++
//-*-===//
//
// Copyright 2022 Intel Corporation
// Part of the IMEX Project, under the Apache License v2.0 with LLVM Exceptions.
// See https://llvm.org/LICENSE.txt for license information.
// SPDX-License-Identifier: Apache-2.0 WITH LLVM-exception
//
//===----------------------------------------------------------------------===//
///
/// \file
/// This file adds various capabilties & extensions for the SPIRV execution.
///
//===----------------------------------------------------------------------===//

#include <imex/Transforms/Passes.h>

#include "mlir/Dialect/GPU/IR/GPUDialect.h"
#include "mlir/Dialect/SPIRV/IR/SPIRVDialect.h"
#include <mlir/Dialect/MemRef/IR/MemRef.h>
#include <mlir/Dialect/SPIRV/IR/TargetAndABI.h>
#include <mlir/Pass/Pass.h>

namespace imex {
#define GEN_PASS_DEF_SETSPIRVCAPABILITIES
#include "imex/Transforms/Passes.h.inc"
} // namespace imex

namespace {
struct SetSPIRVCapabilitiesPass
    : public imex::impl::SetSPIRVCapabilitiesBase<SetSPIRVCapabilitiesPass> {
public:
  explicit SetSPIRVCapabilitiesPass() { m_clientAPI = "vulkan"; }
  explicit SetSPIRVCapabilitiesPass(const mlir::StringRef &clientAPI)
      : m_clientAPI(clientAPI) {}

  mlir::LogicalResult initializeOptions(mlir::StringRef options) override {
    if (failed(Pass::initializeOptions(options)))
      return mlir::failure();

    if (clientAPI == "opencl") {
      m_clientAPI = "opencl";
    }

    if (clientAPI != "vulkan" && clientAPI != "opencl")
      return mlir::failure();

    return mlir::success();
  }

  void runOnOperation() override {
    namespace spirv = mlir::spirv;
    auto context = &getContext();
    spirv::Capability caps_opencl[] = {
        // clang-format off
        spirv::Capability::Addresses,
        spirv::Capability::Float16Buffer,
        spirv::Capability::Int64,
        spirv::Capability::Int16,
        spirv::Capability::Int8,
        spirv::Capability::Kernel,
        spirv::Capability::Linkage,
        spirv::Capability::Vector16,
        spirv::Capability::GenericPointer,
        spirv::Capability::Groups,
        spirv::Capability::Float16,
        spirv::Capability::Float64,
        spirv::Capability::AtomicFloat32AddEXT,
        spirv::Capability::ExpectAssumeKHR,
        // clang-format on
    };
    spirv::Capability caps_vulkan[] = {
        // clang-format off
        spirv::Capability::Shader,
        // clang-format on
    };
    spirv::Extension exts_opencl[] = {
        spirv::Extension::SPV_EXT_shader_atomic_float_add,
        spirv::Extension::SPV_KHR_expect_assume};
<<<<<<< HEAD
    spirv::Extension exts_vulkan[] = {
        spirv::Extension::SPV_KHR_storage_buffer_storage_class};
    if (m_clientAPI == "opencl") {
      auto triple = spirv::VerCapExtAttr::get(
          spirv::Version::V_1_0, caps_opencl, exts_opencl, context);
      auto attr = spirv::TargetEnvAttr::get(
          triple, spirv::Vendor::Unknown, spirv::DeviceType::Unknown,
          spirv::TargetEnvAttr::kUnknownDeviceID,
          spirv::getDefaultResourceLimits(context));
      auto module = getOperation();
      module->setAttr(spirv::getTargetEnvAttrName(), attr);
    } else if (m_clientAPI == "vulkan") {
      auto triple = spirv::VerCapExtAttr::get(
          spirv::Version::V_1_0, caps_vulkan, exts_vulkan, context);
      auto attr = spirv::TargetEnvAttr::get(
          triple, spirv::Vendor::Unknown, spirv::DeviceType::Unknown,
          spirv::TargetEnvAttr::kUnknownDeviceID,
          spirv::getDefaultResourceLimits(context));
      auto module = getOperation();
      module->setAttr(spirv::getTargetEnvAttrName(), attr);
    }
=======
    auto triple =
        spirv::VerCapExtAttr::get(spirv::Version::V_1_0, caps, exts, context);
    auto attr = spirv::TargetEnvAttr::get(
        triple, spirv::Vendor::Unknown, spirv::DeviceType::Unknown,
        spirv::TargetEnvAttr::kUnknownDeviceID,
        spirv::getDefaultResourceLimits(context));
    auto op = getOperation();
    op->walk([&](mlir::gpu::GPUModuleOp op) {
      op->setAttr(spirv::getTargetEnvAttrName(), attr);
    });
>>>>>>> 565cff6e
  }

private:
  mlir::StringRef m_clientAPI;
};

} // namespace

namespace imex {
std::unique_ptr<mlir::Pass> createSetSPIRVCapabilitiesPass() {
  return std::make_unique<SetSPIRVCapabilitiesPass>();
}
} // namespace imex<|MERGE_RESOLUTION|>--- conflicted
+++ resolved
@@ -77,7 +77,6 @@
     spirv::Extension exts_opencl[] = {
         spirv::Extension::SPV_EXT_shader_atomic_float_add,
         spirv::Extension::SPV_KHR_expect_assume};
-<<<<<<< HEAD
     spirv::Extension exts_vulkan[] = {
         spirv::Extension::SPV_KHR_storage_buffer_storage_class};
     if (m_clientAPI == "opencl") {
@@ -87,8 +86,10 @@
           triple, spirv::Vendor::Unknown, spirv::DeviceType::Unknown,
           spirv::TargetEnvAttr::kUnknownDeviceID,
           spirv::getDefaultResourceLimits(context));
-      auto module = getOperation();
-      module->setAttr(spirv::getTargetEnvAttrName(), attr);
+      auto op = getOperation();
+      op->walk([&](mlir::gpu::GPUModuleOp op) {
+        op->setAttr(spirv::getTargetEnvAttrName(), attr);
+      });
     } else if (m_clientAPI == "vulkan") {
       auto triple = spirv::VerCapExtAttr::get(
           spirv::Version::V_1_0, caps_vulkan, exts_vulkan, context);
@@ -96,21 +97,11 @@
           triple, spirv::Vendor::Unknown, spirv::DeviceType::Unknown,
           spirv::TargetEnvAttr::kUnknownDeviceID,
           spirv::getDefaultResourceLimits(context));
-      auto module = getOperation();
-      module->setAttr(spirv::getTargetEnvAttrName(), attr);
+      auto op = getOperation();
+      op->walk([&](mlir::gpu::GPUModuleOp op) {
+        op->setAttr(spirv::getTargetEnvAttrName(), attr);
+      });
     }
-=======
-    auto triple =
-        spirv::VerCapExtAttr::get(spirv::Version::V_1_0, caps, exts, context);
-    auto attr = spirv::TargetEnvAttr::get(
-        triple, spirv::Vendor::Unknown, spirv::DeviceType::Unknown,
-        spirv::TargetEnvAttr::kUnknownDeviceID,
-        spirv::getDefaultResourceLimits(context));
-    auto op = getOperation();
-    op->walk([&](mlir::gpu::GPUModuleOp op) {
-      op->setAttr(spirv::getTargetEnvAttrName(), attr);
-    });
->>>>>>> 565cff6e
   }
 
 private:
