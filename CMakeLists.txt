--- conflicted
+++ resolved
@@ -82,10 +82,7 @@
 set(IMEX_ENABLE_SYCL_RUNTIME 0 CACHE BOOL "Enable the Sycl Runtime")
 set(IMEX_ENABLE_L0_RUNTIME 0 CACHE BOOL "Enable the Level Zero Runtime")
 
-<<<<<<< HEAD
-=======
 
->>>>>>> dca5ceca
 # Check if mlir vulkan runner was configured from mlir
 # target mlir-vulkan-runner is only set if vulkan runner was enabled during
 # mlir configuration
