cmake_minimum_required(VERSION 3.20.0)

# CMP0116: Ninja generators transform `DEPFILE`s from `add_custom_command()`
# New in CMake 3.20. https://cmake.org/cmake/help/latest/policy/CMP0116.html
if(POLICY CMP0116)
    cmake_policy(SET CMP0116 OLD)
endif()

set(IMEX_EXTERNAL_PROJECT_BUILD OFF)

if(NOT (CMAKE_SOURCE_DIR STREQUAL CMAKE_CURRENT_SOURCE_DIR) AND NOT DEFINED MLIR_BINARY_DIR)
    # Building as part of LLVM via the external project mechanism.
    set(IMEX_EXTERNAL_PROJECT_BUILD ON)
    list(APPEND CMAKE_MODULE_PATH "${CMAKE_CURRENT_SOURCE_DIR}/cmake/modules")
else()
    # Building standalone.
    project(mlir-extensions LANGUAGES CXX C)

    # Must go below project(..)
    include(GNUInstallDirs)

    set(CMAKE_CXX_STANDARD 17 CACHE STRING "C++ standard to conform to")
    list(APPEND CMAKE_MODULE_PATH "${PROJECT_SOURCE_DIR}/cmake/modules")
endif()

# CMAKE_SYSTEM_NAME needs to be checked after "project"
if(${CMAKE_VERSION} VERSION_LESS 3.25)
    # CMake starting with version 3.25 sets var LINUX to true if target system is linux
    if(${CMAKE_SYSTEM_NAME} MATCHES "Linux")
        set(LINUX TRUE)
    endif()
endif()
message(STATUS "CMAKE_SYSTEM_NAME: ${CMAKE_SYSTEM_NAME}")
if(LINUX)
    message(STATUS "Building for target: LINUX")
endif()

# Expected LLVM SHA
file(STRINGS ${CMAKE_CURRENT_SOURCE_DIR}/build_tools/llvm_version.txt EXPECTED_LLVM_SHA)
message(STATUS "Expected llvm sha: \"${EXPECTED_LLVM_SHA}\"")
option(IMEX_CHECK_LLVM_VERSION "Check expected llvm version." ON)

if(IMEX_EXTERNAL_PROJECT_BUILD)
    message(STATUS "Building IMEX with LLVM_EXTERNAL_PROJECTS")
    # Check if the llvm SHA is consistent with llvm_version.txt
    list(APPEND CMAKE_MODULE_PATH "${LLVM_MAIN_SRC_DIR}/cmake/modules")
    include(VersionFromVCS)
    get_source_info(${LLVM_MAIN_SRC_DIR}/.. LLVM_SHA repository)
    message(STATUS "Actual llvm sha:   \"${LLVM_SHA}\"")

    if (IMEX_CHECK_LLVM_VERSION AND (NOT EXPECTED_LLVM_SHA STREQUAL LLVM_SHA))
        message(FATAL_ERROR "Invalid llvm version")
    endif()

    # Variables needed for mlir_tablegen() to function
    set(MLIR_MAIN_SRC_DIR ${LLVM_MAIN_SRC_DIR}/../mlir )
    set(MLIR_INCLUDE_DIR ${MLIR_MAIN_SRC_DIR}/include )

    set(LLVM_INCLUDE_DIR ${LLVM_MAIN_SRC_DIR}/include )

    # LLVM headers in source tree are already included
    # as part of LLVM_EXTERNAL_PROJECTS build

    # MLIR headers in source tree
    include_directories(${MLIR_INCLUDE_DIR})
    # Generated MLIR headers
    set(MLIR_GENERATED_INCLUDE_DIR ${LLVM_BINARY_DIR}/tools/mlir/include)
    include_directories(${MLIR_GENERATED_INCLUDE_DIR})

    list(APPEND CMAKE_MODULE_PATH "${MLIR_MAIN_SRC_DIR}/cmake/modules")
else()
    message(STATUS "Building IMEX with external MLIR")
    find_package(MLIR REQUIRED CONFIG)

    # Check if the llvm SHA is consistent with llvm_version.txt
    file(STRINGS ${LLVM_INCLUDE_DIR}/llvm/Support/VCSRevision.h REVISION_FILE_DATA)
    message(DEBUG "VCSRevision: ${REVISION_FILE_DATA}")
    string(REGEX MATCH "\"([^\"]*)\"" LLVM_SHA ${REVISION_FILE_DATA})
    string(REPLACE "\"" "" LLVM_SHA ${LLVM_SHA})
    message(STATUS "llvm sha: \"${LLVM_SHA}\"")

    if (IMEX_CHECK_LLVM_VERSION AND (NOT EXPECTED_LLVM_SHA STREQUAL LLVM_SHA))
        message(FATAL_ERROR "Invalid llvm version")
    endif()

    message(STATUS "Using MLIRConfig.cmake in: ${MLIR_DIR}")
    message(STATUS "Using LLVMConfig.cmake in: ${LLVM_DIR}")

    # For redirecting llvm_add_library() to IMEX's bin and lib folders
    set(LLVM_RUNTIME_OUTPUT_INTDIR ${CMAKE_BINARY_DIR}/bin)
    set(LLVM_LIBRARY_OUTPUT_INTDIR ${CMAKE_BINARY_DIR}/lib)

    include_directories(${MLIR_INCLUDE_DIRS})
    if(DEFINED LLVM_BUILD_BINARY_DIR)
        message(STATUS "Building IMEX with external MLIR build tree")
        # LLVM_INCLUDE_DIRS needs to added if MLIR build tree is used.
        include_directories(${LLVM_INCLUDE_DIRS})
    else()
        message(STATUS "Building IMEX with external MLIR install tree")
        # LLVM_INCLUDE_DIRS is the same as MLIR_INCLUDE_DIRS in an MLIR install tree
    endif()

    list(APPEND CMAKE_MODULE_PATH "${MLIR_CMAKE_DIR}")
    list(APPEND CMAKE_MODULE_PATH "${LLVM_CMAKE_DIR}")
endif()

# For redirecting add_mlir_doc() to IMEX's doc folder
set(MLIR_BINARY_DIR ${CMAKE_BINARY_DIR})

include(TableGen)
include(AddLLVM)
include(AddMLIR)

# Functions to generate IMEXConfig.cmake and IMEXTargets.cmake.
function(add_imex_library_install name)
  get_target_export_arg(${name} IMEX export_to_mlirtargets UMBRELLA imex-libraries)
  install(TARGETS ${name}
    COMPONENT ${name}
    ${export_to_mlirtargets}
    LIBRARY DESTINATION lib${LLVM_LIBDIR_SUFFIX}
    ARCHIVE DESTINATION lib${LLVM_LIBDIR_SUFFIX}
    RUNTIME DESTINATION "${CMAKE_INSTALL_BINDIR}"
    # Note that CMake will create a directory like:
    #   objects-${CMAKE_BUILD_TYPE}/obj.LibName
    # and put object files there.
    OBJECTS DESTINATION lib${LLVM_LIBDIR_SUFFIX}
  )

  add_llvm_install_targets(install-${name}
                           DEPENDS ${name}
                           COMPONENT ${name})
  set_property(GLOBAL APPEND PROPERTY IMEX_ALL_LIBS ${name})
  set_property(GLOBAL APPEND PROPERTY IMEX_EXPORTS ${name})
endfunction()

# Declare the library associated with a dialect.
function(add_imex_dialect_library name)
  set_property(GLOBAL APPEND PROPERTY IMEX_DIALECT_LIBS ${name})
  add_mlir_library(${ARGV} DEPENDS mlir-headers)
endfunction(add_imex_dialect_library)

# Declare the library associated with a conversion.
function(add_imex_conversion_library name)
  set_property(GLOBAL APPEND PROPERTY IMEX_CONVERSION_LIBS ${name})
  add_mlir_library(${ARGV} DEPENDS mlir-headers)
endfunction(add_imex_conversion_library)

# Declare the library associated with a translation.
function(add_imex_translation_library name)
  set_property(GLOBAL APPEND PROPERTY IMEX_TRANSLATION_LIBS ${name})
  add_mlir_library(${ARGV} DEPENDS mlir-headers)
endfunction(add_imex_translation_library)

macro(add_imex_tool name)
    add_llvm_executable(${name} ${ARGN})
    get_target_export_arg(${name} IMEX export_to_imexexports)
    install(TARGETS ${name}
            ${export_to_imexexports}
            RUNTIME DESTINATION ${IMEX_TOOLS_INSTALL_DIR}
            COMPONENT ${name})

    add_llvm_install_targets(install-${name}
                             DEPENDS ${name}
                             COMPONENT ${name})
    set_property(GLOBAL APPEND PROPERTY IMEX_EXPORTS ${name})
    set_target_properties(${name} PROPERTIES FOLDER "Tools")
endmacro()

include(HandleLLVMOptions)

set(IMEX_INCLUDE_TESTS 1 CACHE BOOL "Include targets for IMEX tests")
set(IMEX_ENABLE_SYCL_RUNTIME 0 CACHE BOOL "Enable the Sycl Runtime")
set(IMEX_ENABLE_L0_RUNTIME 0 CACHE BOOL "Enable the Level Zero Runtime")
set(IMEX_ENABLE_BENCHMARK 0 CACHE BOOL "Enable the IMEX Benchmark (Depending on SYCL Runtime)")
# Useful when building IMEX as an LLVM external project.
# LLVM Debug build is huge. This option override IMEX build type to Debug.
set(IMEX_ENABLE_DEBUG_BUILD 0 CACHE BOOL "Override CMAKE_BUILD_TYPE if not set to Debug")

if (IMEX_INCLUDE_TESTS)
    set(IMEX_INCLUDE_TESTS 1)
else ()
    set(IMEX_INCLUDE_TESTS 0)
endif()

# Normalize IMEX_ENABLE_SYCL_RUNTIME and IMEX_ENABLE_L0_RUNTIME
# These values are expected to be passed as 0 or 1 to imex-runner.py
if (IMEX_ENABLE_SYCL_RUNTIME)
    set(IMEX_ENABLE_SYCL_RUNTIME 1)
else ()
    set(IMEX_ENABLE_SYCL_RUNTIME 0)
endif()

if (IMEX_ENABLE_L0_RUNTIME)
    set(IMEX_ENABLE_L0_RUNTIME 1)
else ()
    set(IMEX_ENABLE_L0_RUNTIME 0)
endif()

if (IMEX_ENABLE_BENCHMARK)
    set(IMEX_ENABLE_BENCHMARK 1)
else ()
    set(IMEX_ENABLE_BENCHMARK 0)
endif()

if (IMEX_ENABLE_DEBUG_BUILD)
    set(IMEX_ENABLE_DEBUG_BUILD 1)
else ()
    set(IMEX_ENABLE_DEBUG_BUILD 0)
endif()

# Using flags to control bf16 tests since we don't have a good way to test
# if GPU supports bf16
set(IMEX_ENABLE_BF16_TESTS 1 CACHE BOOL "Enable bf16 execution tests")

if (IMEX_ENABLE_BF16_TESTS)
    set(IMEX_ENABLE_BF16_TESTS 1)
else ()
    set(IMEX_ENABLE_BF16_TESTS 0)
endif()

# Using flags to control running tests that are excluded for various reasons
set(IMEX_ENABLE_EXCLUDED_TESTS 0 CACHE BOOL "Enable excluded tests")

if (IMEX_ENABLE_EXCLUDED_TESTS)
    set(IMEX_ENABLE_EXCLUDED_TESTS 1)
else ()
    set(IMEX_ENABLE_EXCLUDED_TESTS 0)
endif()

# Check if mlir vulkan runner was configured from mlir
# target mlir-vulkan-runner is only set if vulkan runner was enabled during
# mlir configuration
if (TARGET mlir-vulkan-runner)
    set(IMEX_ENABLE_VULKAN_RUNNER 1)
else ()
    set(IMEX_ENABLE_VULKAN_RUNNER 0)
endif()

<<<<<<< HEAD
# Run tests using FS simulator
set(IMEX_ENABLE_FS_SIMULATOR 0 CACHE BOOL "Enable FS simulator mode for tests")

if (IMEX_ENABLE_FS_SIMULATOR)
    set(IMEX_ENABLE_FS_SIMULATOR 1)
else ()
    set(IMEX_ENABLE_FS_SIMULATOR 0)
endif()

=======
if (IMEX_ENABLE_ATS_TARGET)
    set(IMEX_ENABLE_ATS_TARGET 1)
else ()
    set(IMEX_ENABLE_ATS_TARGET 0)
endif()

if (IMEX_ENABLE_PVC_TARGET)
    set(IMEX_ENABLE_PVC_TARGET 1)
else ()
    set(IMEX_ENABLE_PVC_TARGET 0)
endif()


>>>>>>> 6deb4124
if (NOT (CMAKE_BUILD_TYPE MATCHES Debug))
    if (IMEX_ENABLE_DEBUG_BUILD)
        set (CMAKE_BUILD_TYPE Debug)
    endif()
endif()

if(NOT IMEX_EXTERNAL_PROJECT_BUILD)
    find_package(Python3 ${LLVM_MINIMUM_PYTHON_VERSION} REQUIRED
        COMPONENTS Interpreter)
endif()

# IMEX headers in source tree
include_directories(${CMAKE_CURRENT_SOURCE_DIR}/include)
# Generated IMEX headers
include_directories(${CMAKE_CURRENT_BINARY_DIR}/include)
message(STATUS "LLVM_DEFINITIONS: ${LLVM_DEFINITIONS}")
add_definitions(${LLVM_DEFINITIONS})

set(LLVM_LIT_ARGS "-sv" CACHE STRING "lit default options")

set(IMEX_SOURCE_DIR ${CMAKE_CURRENT_SOURCE_DIR})
# LLVM_EXTERNAL_PROJECTS build puts library, executables and tools in LLVM's CMAKE_BINARY_DIR
set(IMEX_BINARY_DIR ${CMAKE_BINARY_DIR})
if(WIN32)
    set(IMEX_LIB_DIR ${IMEX_BINARY_DIR}/bin)
else()
    set(IMEX_LIB_DIR ${IMEX_BINARY_DIR}/lib)
endif()

set(IMEX_TOOLS_INSTALL_DIR "${CMAKE_INSTALL_BINDIR}" CACHE STRING
    "Path for binary subdirectory (defaults to '${CMAKE_INSTALL_BINDIR}')")

include(sanitizers)

add_subdirectory(include)
add_subdirectory(lib)
add_subdirectory(tools)
if(IMEX_INCLUDE_TESTS)
    add_subdirectory(test)
endif()

if((IMEX_ENABLE_BENCHMARK) AND (IMEX_ENABLE_SYCL_RUNTIME OR IMEX_ENABLE_L0_RUNTIME))
    add_subdirectory(benchmarks)
endif()

option(IMEX_INCLUDE_DOCS "Generate build targets for the IMEX docs." ON)
if (IMEX_INCLUDE_DOCS)
    add_subdirectory(docs)
endif()

# Custom target to install all imex headers
add_custom_target(imex-headers)
set_target_properties(imex-headers PROPERTIES FOLDER "Misc")

# Headers in source tree
install(DIRECTORY include/imex
    DESTINATION "${CMAKE_INSTALL_INCLUDEDIR}"
    COMPONENT imex-headers
    FILES_MATCHING
    PATTERN "*.def"
    PATTERN "*.h"
    PATTERN "*.inc"
    PATTERN "*.td"
    PATTERN "LICENSE.TXT"
)

# Generated headers
install(DIRECTORY ${CMAKE_CURRENT_BINARY_DIR}/include/imex
    DESTINATION "${CMAKE_INSTALL_INCLUDEDIR}"
    COMPONENT imex-headers
    FILES_MATCHING
    PATTERN "*.def"
    PATTERN "*.h"
    PATTERN "*.gen"
    PATTERN "*.inc"
    PATTERN "*.td"
    PATTERN "CMakeFiles" EXCLUDE
    PATTERN "config.h" EXCLUDE
)

add_llvm_install_targets(install-imex-headers
                         DEPENDS imex-headers
                         COMPONENT imex-headers)


# Custom target to install all imex libraries
add_custom_target(imex-libraries)
set_target_properties(imex-libraries PROPERTIES FOLDER "Misc")

add_llvm_install_targets(install-imex-libraries
                         DEPENDS imex-libraries
                         COMPONENT imex-libraries)

get_property(IMEX_LIBS GLOBAL PROPERTY IMEX_ALL_LIBS)
if(IMEX_LIBS)
  list(REMOVE_DUPLICATES IMEX_LIBS)
  foreach(lib ${IMEX_LIBS})
    add_dependencies(imex-libraries ${lib})
    add_dependencies(install-imex-libraries install-${lib})
  endforeach()
endif()

add_subdirectory(cmake/modules)<|MERGE_RESOLUTION|>--- conflicted
+++ resolved
@@ -236,7 +236,6 @@
     set(IMEX_ENABLE_VULKAN_RUNNER 0)
 endif()
 
-<<<<<<< HEAD
 # Run tests using FS simulator
 set(IMEX_ENABLE_FS_SIMULATOR 0 CACHE BOOL "Enable FS simulator mode for tests")
 
@@ -246,7 +245,6 @@
     set(IMEX_ENABLE_FS_SIMULATOR 0)
 endif()
 
-=======
 if (IMEX_ENABLE_ATS_TARGET)
     set(IMEX_ENABLE_ATS_TARGET 1)
 else ()
@@ -259,8 +257,6 @@
     set(IMEX_ENABLE_PVC_TARGET 0)
 endif()
 
-
->>>>>>> 6deb4124
 if (NOT (CMAKE_BUILD_TYPE MATCHES Debug))
     if (IMEX_ENABLE_DEBUG_BUILD)
         set (CMAKE_BUILD_TYPE Debug)
