--- conflicted
+++ resolved
@@ -33,63 +33,9 @@
 
 # CMAKE =======================================================================
 
-<<<<<<< HEAD
-cwd = os.getcwd()
-root_dir = os.path.dirname(cwd)
-
-LLVM_PATH = os.environ['LLVM_PATH']
-LLVM_DIR = os.path.join(LLVM_PATH, "lib", "cmake", "llvm")
-MLIR_DIR = os.path.join(LLVM_PATH, "lib", "cmake", "mlir")
-TBB_DIR = os.path.join(os.environ['TBB_PATH'], "lib", "cmake", "tbb")
-CMAKE_INSTALL_PREFIX = os.path.join(cwd, "numba_dpcomp")
-
-cmake_build_dir = os.path.join(root_dir, "cmake_build")
-cmake_cmd = [
-    "cmake",
-    root_dir,
-]
-
-cmake_cmd += ["-GNinja"]
-
-cmake_cmd += [
-    "..",
-    '-DCMAKE_BUILD_TYPE=Release',
-    "-DLLVM_DIR=" + LLVM_DIR,
-    "-DMLIR_DIR=" + MLIR_DIR,
-    "-DTBB_DIR=" + TBB_DIR,
-    "-DCMAKE_INSTALL_PREFIX=" + CMAKE_INSTALL_PREFIX,
-]
-
-# DPNP
-try:
-    from dpnp import get_include as dpnp_get_include
-    DPNP_LIBRARY_DIR = os.path.join(dpnp_get_include(), '..', '..')
-    DPNP_INCLUDE_DIR = dpnp_get_include()
-    cmake_cmd += [
-        '-DDPNP_LIBRARY_DIR=' + DPNP_LIBRARY_DIR,
-        '-DDPNP_INCLUDE_DIR=' + DPNP_INCLUDE_DIR,
-        '-DDPNP_ENABLE=ON',
-    ]
-    print("Found DPNP at", DPNP_LIBRARY_DIR)
-except ImportError:
-    print("DPNP not found")
-
-
-# GPU/L0
-LEVEL_ZERO_DIR = os.getenv('LEVEL_ZERO_DIR', None)
-if LEVEL_ZERO_DIR is None:
-    print('LEVEL_ZERO_DIR is not set')
-else:
-    print('LEVEL_ZERO_DIR is', LEVEL_ZERO_DIR)
-    cmake_cmd += [
-        '-DLEVEL_ZERO_DIR=' + LEVEL_ZERO_DIR,
-        '-DGPU_ENABLE=ON',
-    ]
-=======
 if int(os.environ.get('DPCOMP_SETUP_RUN_CMAKE', 1)):
     cwd = os.getcwd()
     root_dir = os.path.dirname(cwd)
->>>>>>> 7996a1d6
 
     LLVM_PATH = os.environ['LLVM_PATH']
     LLVM_DIR = os.path.join(LLVM_PATH, "lib", "cmake", "llvm")
@@ -97,29 +43,21 @@
     TBB_DIR = os.path.join(os.environ['TBB_PATH'], "lib", "cmake", "tbb")
     CMAKE_INSTALL_PREFIX = root_dir
 
-<<<<<<< HEAD
-subprocess.check_call(cmake_cmd, stderr=subprocess.STDOUT,
-                      shell=False, cwd=cmake_build_dir)
-subprocess.check_call(
-    ["cmake", "--build", ".", "--config", "Release"], cwd=cmake_build_dir)
-subprocess.check_call(
-    ["cmake", "--install", ".", "--config", "Release"], cwd=cmake_build_dir)
-=======
     cmake_build_dir = os.path.join(root_dir, "cmake_build")
     cmake_cmd = [
-    "cmake",
-    root_dir,
+        "cmake",
+        root_dir,
     ]
 
     cmake_cmd += ["-GNinja"]
 
     cmake_cmd += [
-    "..",
-    '-DCMAKE_BUILD_TYPE=Release',
-    "-DLLVM_DIR=" + LLVM_DIR,
-    "-DMLIR_DIR=" + MLIR_DIR,
-    "-DTBB_DIR=" + TBB_DIR,
-    "-DCMAKE_INSTALL_PREFIX=" + CMAKE_INSTALL_PREFIX,
+        "..",
+        '-DCMAKE_BUILD_TYPE=Release',
+        "-DLLVM_DIR=" + LLVM_DIR,
+        "-DMLIR_DIR=" + MLIR_DIR,
+        "-DTBB_DIR=" + TBB_DIR,
+        "-DCMAKE_INSTALL_PREFIX=" + CMAKE_INSTALL_PREFIX,
     ]
 
     # DPNP
@@ -128,14 +66,13 @@
         DPNP_LIBRARY_DIR = os.path.join(dpnp_get_include(), '..', '..')
         DPNP_INCLUDE_DIR = dpnp_get_include()
         cmake_cmd += [
-                      '-DDPNP_LIBRARY_DIR=' + DPNP_LIBRARY_DIR,
-                      '-DDPNP_INCLUDE_DIR=' + DPNP_INCLUDE_DIR,
-                      '-DDPNP_ENABLE=ON',
-                     ]
+            '-DDPNP_LIBRARY_DIR=' + DPNP_LIBRARY_DIR,
+            '-DDPNP_INCLUDE_DIR=' + DPNP_INCLUDE_DIR,
+            '-DDPNP_ENABLE=ON',
+        ]
         print("Found DPNP at", DPNP_LIBRARY_DIR)
     except ImportError:
         print("DPNP not found")
-
 
     # GPU/L0
     LEVEL_ZERO_DIR = os.getenv('LEVEL_ZERO_DIR', None)
@@ -144,23 +81,25 @@
     else:
         print('LEVEL_ZERO_DIR is', LEVEL_ZERO_DIR)
         cmake_cmd += [
-                      '-DLEVEL_ZERO_DIR=' + LEVEL_ZERO_DIR,
-                      '-DGPU_ENABLE=ON',
-                     ]
+            '-DLEVEL_ZERO_DIR=' + LEVEL_ZERO_DIR,
+            '-DGPU_ENABLE=ON',
+        ]
 
     try:
         os.mkdir(cmake_build_dir)
     except FileExistsError:
         pass
 
-    subprocess.check_call(cmake_cmd, stderr=subprocess.STDOUT, shell=False, cwd=cmake_build_dir)
-    subprocess.check_call(["cmake", "--build", ".", "--config", "Release"], cwd=cmake_build_dir)
-    subprocess.check_call(["cmake", "--install", ".", "--config", "Release"], cwd=cmake_build_dir)
->>>>>>> 7996a1d6
+    subprocess.check_call(cmake_cmd, stderr=subprocess.STDOUT,
+                          shell=False, cwd=cmake_build_dir)
+    subprocess.check_call(
+        ["cmake", "--build", ".", "--config", "Release"], cwd=cmake_build_dir)
+    subprocess.check_call(
+        ["cmake", "--install", ".", "--config", "Release"], cwd=cmake_build_dir)
 
 # =============================================================================
 
-packages = find_packages(include=["numba_dpcomp","numba_dpcomp.*"])
+packages = find_packages(include=["numba_dpcomp", "numba_dpcomp.*"])
 
 metadata = dict(
     name="numba-dpcomp",
