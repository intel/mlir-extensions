--- conflicted
+++ resolved
@@ -14,23 +14,13 @@
   %1 = memref.get_global @__constant_2x5xf32_0 : memref<2x5xf32>
   %2 = memref.alloc() {alignment = 128 : i64} : memref<2x5xf32>
 
-<<<<<<< HEAD
   // OPENCL: [[VAR0:.*]] = memref.get_global @__constant_2x5xf32 : memref<2x5xf32>
-  // OPENCL: %[[MEMREF0:.*]] = gpu.alloc  () {gpu.alloc_shared} : memref<2x5xf32>
+  // OPENCL: %[[MEMREF0:.*]] = gpu.alloc host_shared () : memref<2x5xf32>
   // OPENCL: memref.copy [[VAR0:.*]], %[[MEMREF0:.*]] : memref<2x5xf32> to memref<2x5xf32>
   // OPENCL: [[VAR1:.*]] = memref.get_global @__constant_2x5xf32_0 : memref<2x5xf32>
-  // OPENCL: %[[MEMREF1:.*]] = gpu.alloc  () {gpu.alloc_shared} : memref<2x5xf32>
+  // OPENCL: %[[MEMREF1:.*]] = gpu.alloc host_shared () : memref<2x5xf32>
   // OPENCL: memref.copy [[VAR1:.*]], %[[MEMREF1:.*]] : memref<2x5xf32> to memref<2x5xf32>
-  // OPENCL: %[[MEMREF2:.*]] = gpu.alloc  () {gpu.alloc_shared} : memref<2x5xf32>
-=======
-  // CHECK: [[VAR0:.*]] = memref.get_global @__constant_2x5xf32 : memref<2x5xf32>
-  // CHECK: %[[MEMREF0:.*]] = gpu.alloc host_shared () : memref<2x5xf32>
-  // CHECK: memref.copy [[VAR0:.*]], %[[MEMREF0:.*]] : memref<2x5xf32> to memref<2x5xf32>
-  // CHECK: [[VAR1:.*]] = memref.get_global @__constant_2x5xf32_0 : memref<2x5xf32>
-  // CHECK: %[[MEMREF1:.*]] = gpu.alloc host_shared () : memref<2x5xf32>
-  // CHECK: memref.copy [[VAR1:.*]], %[[MEMREF1:.*]] : memref<2x5xf32> to memref<2x5xf32>
-  // CHECK: %[[MEMREF2:.*]] = gpu.alloc host_shared () : memref<2x5xf32>
->>>>>>> dc2cd0c9
+  // OPENCL: %[[MEMREF2:.*]] = gpu.alloc host_shared () : memref<2x5xf32>
 
   %c1_0 = arith.constant 1 : index
   %3 = affine.apply affine_map<(d0)[s0, s1] -> ((d0 - s0) ceildiv s1)>(%c2)[%c0, %c1]
