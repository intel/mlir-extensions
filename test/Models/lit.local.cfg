--- conflicted
+++ resolved
@@ -2,14 +2,10 @@
 # 08a61eb01172054fc5f8c78ff527f01d9768569b
 
 local_excludes = ['resnet-50-linalg.mlir',
-<<<<<<< HEAD
-                  'resnet-50-linalg-without-tensor-pad.mlir',]
-=======
                   'resnet-50-linalg-without-tensor-pad.mlir',
                   'mobilenetv3-linalg-without-tensor-pad.mlir',
                   'mobilenetv3-linalg.mlir'
                   ]
->>>>>>> e5b32e99
 slow_simulator_tests = [
     'mobilenetv3-linalg-without-tensor-pad.mlir',
     'mobilenetv3-linalg.mlir',
