--- conflicted
+++ resolved
@@ -14,13 +14,9 @@
                  ]
 
 local_excludes = [
-<<<<<<< HEAD
                     'gemm_4kx4kx4k_dpas_sized_loads_f16_f16_f32.mlir', # result mismatch
-                    'gemm_SIMT_1024x1024x1024xf16_f16_f32.mlir'
-=======
                     'gemm_SIMT_1024x1024x1024xf16_f16_f32.mlir',
                     'unranked_memref.vc.mlir' # host code lowering has issues. spirv binary generated is identical to ranked_dynamic_memref.vc.mlir
->>>>>>> 4fe58522
                  ]
 
 if(not config.imex_enable_pvc_target and not config.imex_enable_fs_simulator):
