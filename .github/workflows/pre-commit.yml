--- conflicted
+++ resolved
@@ -12,12 +12,6 @@
   pre-commit:
     runs-on: gasp
     steps:
-<<<<<<< HEAD
-    - uses: actions/checkout@v2
-    - uses: actions/setup-python@v2
-    - uses: intel-innersource/frameworks.actions.thirdparty.pre-commit-action@v3.0.0
-=======
     - uses: actions/checkout@v4
     - uses: actions/setup-python@v5
-    - uses: pre-commit/action@v3.0.1
->>>>>>> b86b18e8
+    - uses: intel-innersource/frameworks.actions.thirdparty.pre-commit-action@v3.0.0