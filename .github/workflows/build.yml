--- conflicted
+++ resolved
@@ -177,14 +177,10 @@
         shell: bash -l {0}
         run: |
           cd /home/runner/work/mlir-extensions/mlir-extensions/_build || exit 1
-<<<<<<< HEAD
-          cmake --build . --target check-imex-opt || exit 1
+          cmake --build . --target check-imex || exit 1
 
       - name: Build doxygen docs
         shell: bash -l {0}
         run: |
           cd /home/runner/work/mlir-extensions/mlir-extensions/_build || exit 1
-          cmake --build . --target doc_doxygen || exit 1
-=======
-          cmake --build . --target check-imex || exit 1
->>>>>>> 43e023ed
+          cmake --build . --target doc_doxygen || exit 1